/*********************************************************************
 * Software License Agreement (BSD License)
 *
 *  Copyright (c) 2018, University of Oxford
 *  All rights reserved.
 *
 *  Redistribution and use in source and binary forms, with or without
 *  modification, are permitted provided that the following conditions
 *  are met:
 *
 *   * Redistributions of source code must retain the above copyright
 *     notice, this list of conditions and the following disclaimer.
 *   * Redistributions in binary form must reproduce the above
 *     copyright notice, this list of conditions and the following
 *     disclaimer in the documentation and/or other materials provided
 *     with the distribution.
 *   * Neither the name of the University of Oxford nor the names of its
 *     contributors may be used to endorse or promote products derived
 *     from this software without specific prior written permission.
 *
 *  THIS SOFTWARE IS PROVIDED BY THE COPYRIGHT HOLDERS AND CONTRIBUTORS
 *  "AS IS" AND ANY EXPRESS OR IMPLIED WARRANTIES, INCLUDING, BUT NOT
 *  LIMITED TO, THE IMPLIED WARRANTIES OF MERCHANTABILITY AND FITNESS
 *  FOR A PARTICULAR PURPOSE ARE DISCLAIMED. IN NO EVENT SHALL THE
 *  COPYRIGHT OWNER OR CONTRIBUTORS BE LIABLE FOR ANY DIRECT, INDIRECT,
 *  INCIDENTAL, SPECIAL, EXEMPLARY, OR CONSEQUENTIAL DAMAGES (INCLUDING,
 *  BUT NOT LIMITED TO, PROCUREMENT OF SUBSTITUTE GOODS OR SERVICES;
 *  LOSS OF USE, DATA, OR PROFITS; OR BUSINESS INTERRUPTION) HOWEVER
 *  CAUSED AND ON ANY THEORY OF LIABILITY, WHETHER IN CONTRACT, STRICT
 *  LIABILITY, OR TORT (INCLUDING NEGLIGENCE OR OTHERWISE) ARISING IN
 *  ANY WAY OUT OF THE USE OF THIS SOFTWARE, EVEN IF ADVISED OF THE
 *  POSSIBILITY OF SUCH DAMAGE.
 *********************************************************************/

// Authors: Marlin Strub

#include "esp_statistics/statistics.h"

#include <algorithm>
#include <cassert>
#include <cmath>
#include <fstream>
#include <iomanip>
#include <iostream>

#include <boost/math/distributions/binomial.hpp>

#include <ompl/util/Console.h>

#pragma GCC diagnostic push
#pragma GCC diagnostic ignored "-Weffc++"
#pragma GCC diagnostic ignored "-Wsign-conversion"
#include "csv/parser.hpp"
#pragma GCC diagnostic pop

#include "esp_statistics/linear_interpolator.h"

namespace esp {

namespace ompltools {

using namespace std::string_literals;
namespace fs = std::experimental::filesystem;

const std::vector<PlannerResults::PlannerResult>& PlannerResults::getAllRunsAt(
    const std::vector<double>& durations) const {
  // Check if we have to generate the costs at these durations or if we have computed them before.
  bool cached = true;
  for (const auto& interpolatedRun : interpolatedRuns_) {
    if (!std::equal(durations.begin(), durations.end(), interpolatedRun.begin(),
                    interpolatedRun.end(),
                    [](const auto& a, const auto& b) { return a == b.first; })) {
      cached = false;
    }
  }
  if (cached && !interpolatedRuns_.empty()) {
    return interpolatedRuns_;
  }

  // We have to generate new values. Clear the vector in case we comuted different values before.
  interpolatedRuns_.clear();

  // Generate values (i.e., interpolate or make infinity) for each run.
  for (const auto& measuredRun : measuredRuns_) {
    // Each measured run gets an associated interpolated run.
    interpolatedRuns_.emplace_back();
    interpolatedRuns_.back().reserve(durations.size());

    // Create an interpolant for this run.
    LinearInterpolator<double, double> interpolant(measuredRun);

    // Get the min and max elements of this run to detect extrapolation.
    // This gets the min and max wrt the durations as std::pair uses a lexicographical comparator.
    auto [min, max] = std::minmax_element(measuredRun.begin(), measuredRun.end());

    // Compute the costs for each requested duration.
    for (const auto duration : durations) {
      if (duration < min->first) {
        interpolatedRuns_.back().emplace_back(duration, std::numeric_limits<double>::infinity());
      } else if (duration > max->first) {
        OMPL_ERROR("Requested to extrapolate. Max duration: %f, queried duration: %f", max->first,
                   duration);
        throw std::runtime_error("Fairness error.");
      } else {
        interpolatedRuns_.back().emplace_back(duration, interpolant(duration));
      }
    }
  }

  return interpolatedRuns_;
}

void PlannerResults::addMeasuredRun(const PlannerResults::PlannerResult& run) {
  measuredRuns_.emplace_back(run);
}

const PlannerResults::PlannerResult& PlannerResults::getMeasuredRun(const std::size_t i) const {
  return measuredRuns_.at(i);
}

void PlannerResults::clearMeasuredRuns() {
  measuredRuns_.clear();
}

std::size_t PlannerResults::numMeasuredRuns() const {
  return measuredRuns_.size();
}

<<<<<<< HEAD
Statistics::Statistics(const std::shared_ptr<Configuration>& config, const fs::path &resultsPath, bool forceComputation) :
=======
Statistics::Statistics(const std::shared_ptr<Configuration>& config, const bool forceComputation) :
>>>>>>> 9f0de304
    config_(config),
    statisticsDirectory_(fs::path(config_->get<std::string>("experiment/experimentDirectory")) /
                         "statistics/"),

    // Our sorting in this class is already assuming we are minimizing cost, so rounding an index up
    // is conservative.
    populationStats_(config_, PopulationStatistics::INDEX_ROUNDING::UP),
    forceComputation_(forceComputation) {
  // Create the statistics directory.
  fs::create_directories(statisticsDirectory_);

  // Open the results file.
  std::ifstream filestream(resultsPath.string());
  if (filestream.fail()) {
    auto msg = "Statistics cannot open results at '"s + resultsPath.string() + "'."s;
    throw std::runtime_error(msg);
  }

  // Set up the parser.
  aria::csv::CsvParser parser(filestream);

  // Parse the file in bulk for now. We could already extract some statistics here, e.g. fastest
  // initial solution time and associated cost for every planner.
  bool timeRow = true;
  double lastCost{std::numeric_limits<double>::infinity()};
  std::string name{""};
  PlannerResults::PlannerResult run;
  for (auto& row : parser) {
    if (row.size() == 0) {
      throw std::runtime_error("Empty row.");
    }
    if (timeRow) {
      name = row.at(0);

      // If this is the first time we're parsing this planner, we need to setup a min max value
      // containers.
      if (results_.find(name) == results_.end() && run.empty()) {
        minCosts_[name] = std::numeric_limits<double>::infinity();
        maxCosts_[name] = std::numeric_limits<double>::lowest();
        minInitialSolutionCosts_[name] = std::numeric_limits<double>::infinity();
        maxInitialSolutionCosts_[name] = std::numeric_limits<double>::lowest();
        minFinalCosts_[name] = std::numeric_limits<double>::infinity();
        maxFinalCosts_[name] = std::numeric_limits<double>::lowest();
        maxNonInfCosts_[name] = std::numeric_limits<double>::lowest();
        minDurations_[name] = std::numeric_limits<double>::infinity();
        maxDurations_[name] = std::numeric_limits<double>::lowest();
        minInitialSolutionDurations_[name] = std::numeric_limits<double>::infinity();
        maxInitialSolutionDurations_[name] = std::numeric_limits<double>::lowest();
        maxNonInfInitialSolutionDurations_[name] = std::numeric_limits<double>::lowest();
        successRates_[name] = 0.0;
      }
    } else if (row.at(0) != name) {
      throw std::runtime_error("Csv file has unexpected structure.");
    }
    // Let's get the min and max values on first pass.
    for (std::size_t i = 1u; i < row.size(); ++i) {
      if (timeRow) {
        double duration = std::stod(row.at(i));
        // Fill the cost row with nan's while filling the time row.
        run.emplace_back(duration, std::numeric_limits<double>::signaling_NaN());

        // Register overall min and max durations.
        if (duration < minDuration_) {
          minDuration_ = duration;
        }
        if (duration > maxDuration_) {
          maxDuration_ = duration;
        }

        // Register planner specific min and max durations.
        if (duration < minDurations_.at(name)) {
          minDurations_.at(name) = duration;
        }
        if (duration > maxDurations_.at(name)) {
          maxDurations_.at(name) = duration;
        }
      } else {
        run.at(i - 1u).second =
            std::stod(row.at(i));  // i - 1 because the row index (i) has the name as
                                   // 0th element which is not stored in the run.

        double duration = run.at(i - 1u).first;
        double cost = run.at(i - 1u).second;

        // Register overall min and max costs.
        if (cost < minCost_) {
          minCost_ = cost;
        }
        if (cost > maxCost_) {
          maxCost_ = cost;
        }
        if (cost != std::numeric_limits<double>::infinity() && cost > maxNonInfCost_) {
          maxNonInfCost_ = cost;
        }

        // Register the overall initial solution durations.
        if (cost != std::numeric_limits<double>::infinity() &&
            duration < minInitialSolutionDuration_) {
          minInitialSolutionDuration_ = duration;
        }
        if (cost != std::numeric_limits<double>::infinity() &&
            lastCost == std::numeric_limits<double>::infinity() &&
            duration > maxNonInfInitialSolutionDuration_) {
          maxNonInfInitialSolutionDuration_ = duration;
        }
        if (i == row.size() - 1u && cost > maxFinalCost_) {
          maxFinalCost_ = cost;
        }
        if (i == row.size() - 1u && cost < minFinalCost_) {
          minFinalCost_ = cost;
        }

        // Register planner specific min and max costs.
        if (cost < minCosts_.at(name)) {
          minCosts_.at(name) = cost;
        }
        if (cost > maxCosts_.at(name)) {
          maxCosts_.at(name) = cost;
        }
        if (cost != std::numeric_limits<double>::infinity() && cost > maxNonInfCosts_.at(name)) {
          maxNonInfCosts_.at(name) = cost;
        }
        if (cost != std::numeric_limits<double>::infinity() &&
            duration < minInitialSolutionDurations_.at(name)) {
          minInitialSolutionDurations_.at(name) = duration;
        }
        if (lastCost == std::numeric_limits<double>::infinity() &&
            cost < minInitialSolutionCosts_.at(name)) {
          minInitialSolutionCosts_.at(name) = cost;
        }
        if (lastCost == std::numeric_limits<double>::infinity() &&
            (cost != std::numeric_limits<double>::infinity() || i == row.size() - 1u) &&
            cost > maxInitialSolutionCosts_.at(name)) {
          maxInitialSolutionCosts_.at(name) = cost;
        }
        if (lastCost == std::numeric_limits<double>::infinity() &&
            (cost != std::numeric_limits<double>::infinity() || i == row.size() - 1u) &&
            duration > maxInitialSolutionDurations_.at(name)) {
          maxInitialSolutionDurations_.at(name) = duration;
        }
        if (cost != std::numeric_limits<double>::infinity() &&
            lastCost == std::numeric_limits<double>::infinity() &&
            duration > maxNonInfInitialSolutionDurations_.at(name)) {
          maxNonInfInitialSolutionDurations_.at(name) = duration;
        }
        if (i == row.size() - 1u && cost > maxFinalCosts_.at(name)) {
          maxFinalCosts_.at(name) = cost;
        }
        if (i == row.size() - 1u && cost < minFinalCosts_.at(name)) {
          minFinalCosts_.at(name) = cost;
        }
        if (i == row.size() - 1u && cost != std::numeric_limits<double>::infinity()) {
          successRates_.at(name) += 1.0;  // We divide by num runs later.
        }

        // Remember this cost (for max initial solution durations).
        lastCost = cost;
      }
    }
    if (!timeRow) {
      results_[name].addMeasuredRun(run);
      run.clear();
    }
    timeRow = !timeRow;
  }

  // Get the number of runs per planner, check that they're equal.
  if (results_.empty()) {
    numRunsPerPlanner_ = 0u;
  } else {
    // Make sure all planners have the same amount of runs.
    for (auto it = ++results_.begin(); it != results_.end(); ++it) {
      if ((--it)->second.numMeasuredRuns() != (++it)->second.numMeasuredRuns()) {
        auto msg = "Not all planners have the same amount of runs."s;
        throw std::runtime_error(msg);
      }
    }
    numRunsPerPlanner_ = results_.begin()->second.numMeasuredRuns();
  }

  // Initialize the population statistics helper
  populationStats_.setSampleSize(numRunsPerPlanner_);

  // Compute the success rates.
  for (auto& element : successRates_) {
    element.second = element.second / static_cast<double>(numRunsPerPlanner_);
  }

  // Compute the default binning durations for the medians.
  auto contextName = config_->get<std::string>("experiment/context");
  std::size_t numMeasurements = static_cast<std::size_t>(
      std::ceil(config_->get<double>("context/" + contextName + "/maxTime") *
                config_->get<double>("experiment/logFrequency")));
  double medianBinSize = 1.0 / config_->get<double>("experiment/logFrequency");
  defaultMedianBinDurations_.reserve(numMeasurements);
  for (std::size_t i = 0u; i < numMeasurements; ++i) {
    defaultMedianBinDurations_.emplace_back(static_cast<double>(i + 1u) * medianBinSize);
  }

  // Compute the default binning durations for the initial solution histogram.
  auto initDurationNumBins =
      config_->get<std::size_t>("statistics/initialSolutions/numDurationBins");
  double minExp = std::log10(minInitialSolutionDuration_);
  double maxExp = std::log10(maxNonInfInitialSolutionDuration_);
  double binExpStep = (maxExp - minExp) / static_cast<double>(initDurationNumBins);
  for (std::size_t i = 0u; i < initDurationNumBins; ++i) {
    defaultInitialSolutionBinDurations_.emplace_back(
        std::pow(10.0, minExp + static_cast<double>(i) * binExpStep));
  }
}

fs::path Statistics::extractMedians(const std::string& plannerName, const double confidence,
                                    const std::vector<double>& binDurations) const {
  if (!config_->get<bool>("planner/"s + plannerName + "/isAnytime"s)) {
    auto msg = "This method extracts median costs over time for anytime planners. '" + plannerName +
               "' is not an anytime planner."s;
    throw std::runtime_error(msg);
  }

  if (results_.find(plannerName) == results_.end()) {
    auto msg =
        "Cannot find results for '" + plannerName + "' and can therefore not extract medians."s;
    throw std::runtime_error(msg);
  }

  // Check if the file already exists.
  fs::path filepath = statisticsDirectory_ / (plannerName + "_medians.csv"s);
  if (fs::exists(filepath) && !forceComputation_) {
    return filepath;
  }

  // Get the requested bin durations.
  const auto& durations = binDurations.empty() ? defaultMedianBinDurations_ : binDurations;

  // Get the median costs.
  auto medianCosts = getPercentileCosts(results_.at(plannerName), 0.50, durations);

  // Get the interval indices.
  auto interval = populationStats_.findPercentileConfidenceInterval(0.50, confidence);

  // Get the interval bound costs.
  auto lowerCosts = getNthCosts(results_.at(plannerName), interval.lower, durations);
  auto upperCosts = getNthCosts(results_.at(plannerName), interval.upper, durations);

  // We need to clean up these costs. If the median is infinite, the lower and upper bounds should
  // be nan.
  for (std::size_t i = 0u; i < medianCosts.size(); ++i) {
    if (medianCosts.at(i) == std::numeric_limits<double>::infinity()) {
      lowerCosts.at(i) = std::numeric_limits<double>::quiet_NaN();
      upperCosts.at(i) = std::numeric_limits<double>::quiet_NaN();
    } else {
      break;  // Once the first median cost is not infinity, none of the following will be.
    }
  }

  // Write to file.
  std::ofstream filestream(filepath.string());
  if (filestream.fail()) {
    auto msg = "Cannot write medians for '"s + plannerName + "' to '"s + filepath.string() + "'."s;
    throw std::ios_base::failure(msg);
  }

  filestream << createHeader("Median with "s + std::to_string(confidence) + "% confidence bounds"s,
                             plannerName);
  filestream << std::setprecision(21);
  filestream << "durations";
  for (const auto duration : durations) {
    filestream << ',' << duration;
  }
  filestream << "\nmedian costs";
  for (const auto cost : medianCosts) {
    filestream << ',' << cost;
  }
  filestream << "\nlower confidence bound";
  for (const auto cost : lowerCosts) {
    filestream << ',' << cost;
  }
  filestream << "\nupper confidence bound";
  for (const auto cost : upperCosts) {
    filestream << ',' << cost;
  }
  filestream << '\n';

  return filepath;  // Note: std::ofstream closes itself upon destruction.
}

fs::path Statistics::extractCostPercentiles(const std::string& plannerName,
                                            const std::set<double>& percentiles,
                                            const std::vector<double>& binDurations) const {
  if (!config_->get<bool>("planner/"s + plannerName + "/isAnytime"s)) {
    auto msg = "This method extracts cost percentiles over time for anytime planners. '" +
               plannerName + "' is not an anytime planner."s;
    throw std::runtime_error(msg);
  }

  if (results_.find(plannerName) == results_.end()) {
    auto msg = "Cannot find results for '" + plannerName +
               "' and can therefore not extract cost percentiles."s;
    throw std::runtime_error(msg);
  }

  // Check if the file already exists.
  fs::path filepath = statisticsDirectory_ / (plannerName + "_cost_percentiles.csv"s);
  if (fs::exists(filepath) && !forceComputation_) {
    return filepath;
  }

  // Get the requested bin durations.
  const auto& durations = binDurations.empty() ? defaultMedianBinDurations_ : binDurations;

  // Get the percentile costs.
  std::map<double, std::vector<double>> percentileCosts{};
  for (const auto percentile : percentiles) {
    percentileCosts[percentile] = getPercentileCosts(results_.at(plannerName), percentile, durations);
  }

  // Write to file.
  std::ofstream filestream(filepath.string());
  if (filestream.fail()) {
    auto msg =
        "Cannot write percentiles for '"s + plannerName + "' to '"s + filepath.string() + "'."s;
    throw std::ios_base::failure(msg);
  }

  filestream << createHeader("Binned percentiles", plannerName);
  filestream << std::setprecision(21);
  filestream << "durations";
  for (const auto duration : durations) {
    filestream << ',' << duration;
  }
  for (const auto& [percentile, costs] : percentileCosts) {
    filestream << std::setprecision(3) << "\npercentile" << percentile << std::setprecision(21);
    for (const auto cost : costs) {
      filestream << ',' << cost;
    }
  }
  filestream << '\n';

  return filepath;  // Note: std::ofstream closes itself upon destruction.
}

fs::path Statistics::extractMedianInitialSolution(const std::string& plannerName,
                                                  const double confidence) const {
  if (results_.find(plannerName) == results_.end()) {
    auto msg = "Cannot find results for '" + plannerName +
               "' and can therefore not extract median initial solution."s;
    throw std::runtime_error(msg);
  }

  // Check if the file already exists.
  fs::path filepath = statisticsDirectory_ / (plannerName + "_median_initial_solution.csv"s);
  if (fs::exists(filepath) && !forceComputation_) {
    return filepath;
  }

  // Get the median initial solution duration.
  double medianDuration = getMedianInitialSolutionDuration(results_.at(plannerName));

  // Get the median initial solution cost.
  double medianCost = getMedianInitialSolutionCost(results_.at(plannerName));

  // Get the interval for the upper and lower bounds.
  auto interval = populationStats_.findPercentileConfidenceInterval(0.50, confidence);

  // Get the upper and lower confidence bounds on the median initial solution duration and cost.
  auto lowerDurationBound = getNthInitialSolutionDuration(results_.at(plannerName), interval.lower);
  auto upperDurationBound = getNthInitialSolutionDuration(results_.at(plannerName), interval.upper);
  auto lowerCostBound = getNthInitialSolutionCost(results_.at(plannerName), interval.lower);
  auto upperCostBound = getNthInitialSolutionCost(results_.at(plannerName), interval.upper);

  // Write to file.
  std::ofstream filestream(filepath.string());
  if (filestream.fail()) {
    auto msg = "Cannot write median initial solution for '"s + plannerName + "' to '"s +
               filepath.string() + "'."s;
    throw std::ios_base::failure(msg);
  }

  filestream << createHeader(
      "Median initial solution with "s + std::to_string(confidence) + "% confidence bounds"s,
      plannerName);
  filestream << std::setprecision(21) << "median initial solution duration," << medianDuration
             << "\nlower initial solution duration confidence bound," << lowerDurationBound
             << "\nupper initial solution duration confidence bound," << upperDurationBound
             << "\nmedian initial solution cost," << medianCost
             << "\nlower initial solution cost confidence bound," << lowerCostBound
             << "\nupper initial solution cost confidence bound," << upperCostBound << '\n';

  return filepath;  // Note: std::ofstream closes itself upon destruction.
}

fs::path Statistics::extractInitialSolutionDurationEdf(const std::string& plannerName,
                                                       const double confidence) const {
  if (results_.find(plannerName) == results_.end()) {
    auto msg = "Cannot find results for '" + plannerName +
               "' and can therefore not extract initial solution duration edf."s;
    throw std::runtime_error(msg);
  }

  // Check if the file already exists.
  fs::path filepath = statisticsDirectory_ / (plannerName + "_initial_solution_durations_edf.csv"s);
  if (fs::exists(filepath) && !forceComputation_) {
    return filepath;
  }

  // Get the initial solution durations.
  auto initialSolutionDurations = getInitialSolutionDurations(results_.at(plannerName));

  // Sort them.
  std::sort(initialSolutionDurations.begin(), initialSolutionDurations.end());

  // Write to file.
  std::ofstream filestream(filepath.string());
  if (filestream.fail()) {
    auto msg = "Cannot write initial solution duration edf for '"s + plannerName + "' to '"s +
               filepath.string() + "'."s;
    throw std::ios_base::failure(msg);
  }

  filestream << createHeader("Initial solution duration edf", plannerName);
  filestream << std::setprecision(21);
  filestream << "durations, 0.0";
  for (const auto duration : initialSolutionDurations) {
    filestream << ',' << duration;
  }
  filestream << "\nedf, 0.0";
  std::size_t numSolvedRuns = 0;
  for (std::size_t i = 0u; i < initialSolutionDurations.size(); ++i) {
    // Preincrement on purpose.
    filestream << ','
               << static_cast<double>(++numSolvedRuns) / static_cast<double>(numRunsPerPlanner_);
  }
  filestream << "\nlower confidence bound";
  numSolvedRuns = 0;
  // Iterate for one more, as there is a non-zero CI at 0.0 solved.
  for (std::size_t i = 0u; i <= initialSolutionDurations.size(); ++i) {
    // (1-confidence)/2 as we will take a lower and upper bound, see:
    // https://www.boost.org/doc/libs/1_79_0/libs/math/doc/html/math_toolkit/stat_tut/weg/binom_eg/binom_conf.html
    // Postincrement on purpose.
    filestream << ','
               << boost::math::binomial_distribution<>::find_lower_bound_on_p(
                      static_cast<double>(numRunsPerPlanner_), static_cast<double>(numSolvedRuns++),
                      (1.0 - confidence) / 2.0,
                      boost::math::binomial_distribution<>::clopper_pearson_exact_interval);
  }
  filestream << "\nupper confidence bound";
  numSolvedRuns = 0;
  // Iterate for one more, as there is a non-zero CI at 0.0 solved.
  for (std::size_t i = 0u; i <= initialSolutionDurations.size(); ++i) {
    // (1-confidence)/2 as for lower bound above.
    // Postincrement on purpose.
    filestream << ','
               << boost::math::binomial_distribution<>::find_upper_bound_on_p(
                      static_cast<double>(numRunsPerPlanner_), static_cast<double>(numSolvedRuns++),
                      (1.0 - confidence) / 2.0,
                      boost::math::binomial_distribution<>::clopper_pearson_exact_interval);
  }
  filestream << '\n';

  return filepath;  // Note: std::ofstream is a big boy and closes itself upon destruction.
}

fs::path Statistics::extractInitialSolutionDurationHistogram(
    const std::string& plannerName, const std::vector<double>& binDurations) const {
  if (results_.find(plannerName) == results_.end()) {
    auto msg = "Cannot find results for '" + plannerName +
               "' and can therefore not extract initial solution duration histogram."s;
    throw std::runtime_error(msg);
  }

  // Check if the file already exists.
  fs::path filepath =
      statisticsDirectory_ / (plannerName + "_initial_solution_durations_histogram.csv"s);
  if (fs::exists(filepath) && !forceComputation_) {
    return filepath;
  }

  // We'll take the bin durations to bt the start of the bins.
  const auto& bins = binDurations.empty() ? defaultInitialSolutionBinDurations_ : binDurations;

  // Get the initial solution durations.
  auto initialSolutionDurations = getInitialSolutionDurations(results_.at(plannerName));

  // Count how many durations fall in each bin.
  std::vector<std::size_t> binCounts(bins.size(), 0u);
  for (auto duration : initialSolutionDurations) {
    // std::lower_bound returns an iterator to the first element that is greater or equal to, or
    // end.
    auto lower = std::lower_bound(bins.begin(), bins.end(), duration);
    if (lower == bins.end()) {
      continue;
    }
    if (lower != bins.begin()) {
      --lower;
    }
    binCounts.at(static_cast<long unsigned int>(std::distance(bins.begin(), lower)))++;
  }

  // Write to file.
  std::ofstream filestream(filepath.string());
  if (filestream.fail()) {
    auto msg = "Cannot write initial solution duration histogram for '"s + plannerName + "' to '"s +
               filepath.string() + "'."s;
    throw std::ios_base::failure(msg);
  }

  filestream << createHeader("Initial solution duration histogram", plannerName);
  filestream << std::setprecision(21);
  filestream << "bin begin durations";
  for (const auto duration : bins) {
    filestream << ',' << duration;
  }
  filestream << "\nbin counts";
  for (const auto count : binCounts) {
    filestream << ',' << count;
  }
  filestream << '\n';

  return filepath;  // Note: std::ofstream is a big boy and closes itself upon destruction.
}

fs::path Statistics::extractInitialSolutions(const std::string& plannerName) const {
  // Check if the file already exists.
  fs::path filepath = statisticsDirectory_ / (plannerName + "_initial_solutions.csv"s);
  if (fs::exists(filepath) && !forceComputation_) {
    return filepath;
  }

  auto durations = getInitialSolutionDurations(results_.at(plannerName));
  auto costs = getInitialSolutionCosts(results_.at(plannerName));

  // Write to file.
  std::ofstream filestream(filepath.string());
  if (filestream.fail()) {
    auto msg = "Cannot write initial solutions for '"s + plannerName + "' to '"s +
               filepath.string() + "'."s;
    throw std::ios_base::failure(msg);
  }

  filestream << createHeader("Initial solutions", plannerName);
  filestream << std::setprecision(21);
  filestream << "durations";
  for (const auto duration : durations) {
    filestream << ',' << duration;
  }
  filestream << "\ncosts";
  for (const auto cost : costs) {
    filestream << ',' << cost;
  }
  filestream << '\n';

  return filepath;  // Note: std::ofstream is a big boy and closes itself upon destruction.
}

std::string Statistics::createHeader(const std::string& statisticType,
                                     const std::string& plannerName) const {
  std::stringstream stream;
  stream << "# Experiment: " << config_->get<std::string>("experiment/name") << '\n';
  stream << "# Planner: " << plannerName << '\n';
  stream << "# Statistic: " << statisticType << '\n';
  return stream.str();
}

std::size_t Statistics::getNumRunsPerPlanner() const {
  if (results_.empty()) {
    return 0u;
  }
  // Make sure all planners have the same amount of runs.
  for (auto it = ++results_.begin(); it != results_.end(); ++it) {
    if ((--it)->second.numMeasuredRuns() != (++it)->second.numMeasuredRuns()) {
      auto msg = "Not all planners have the same amount of runs."s;
      throw std::runtime_error(msg);
    }
  }
  return results_.begin()->second.numMeasuredRuns();
}

double Statistics::getMinCost() const {
  return minCost_;
}

double Statistics::getMaxCost() const {
  return maxCost_;
}

double Statistics::getMaxNonInfCost() const {
  return maxNonInfCost_;
}

double Statistics::getMinDuration() const {
  return minDuration_;
}

double Statistics::getMaxDuration() const {
  return maxDuration_;
}

double Statistics::getMinInitialSolutionDuration() const {
  return minInitialSolutionDuration_;
}

double Statistics::getMaxNonInfInitialSolutionDuration() const {
  return maxNonInfInitialSolutionDuration_;
}

double Statistics::getMinCost(const std::string& plannerName) const {
  return minCosts_.at(plannerName);
}

double Statistics::getMaxCost(const std::string& plannerName) const {
  return maxCosts_.at(plannerName);
}

double Statistics::getMinInitialSolutionCost(const std::string& plannerName) const {
  return minInitialSolutionCosts_.at(plannerName);
}

double Statistics::getMaxInitialSolutionCost(const std::string& plannerName) const {
  return maxInitialSolutionCosts_.at(plannerName);
}

double Statistics::getMinFinalCost(const std::string& plannerName) const {
  return minFinalCosts_.at(plannerName);
}

double Statistics::getMaxFinalCost(const std::string& plannerName) const {
  return maxFinalCosts_.at(plannerName);
}

double Statistics::getMedianFinalCost(const std::string& plannerName) const {
  return getPercentileCosts(results_.at(plannerName), 0.50, defaultMedianBinDurations_).back();
}

double Statistics::getMaxNonInfCost(const std::string& plannerName) const {
  return maxNonInfCosts_.at(plannerName);
}

double Statistics::getMinDuration(const std::string& plannerName) const {
  return minDurations_.at(plannerName);
}

double Statistics::getMaxDuration(const std::string& plannerName) const {
  return maxDurations_.at(plannerName);
}

double Statistics::getMinInitialSolutionDuration(const std::string& plannerName) const {
  return minInitialSolutionDurations_.at(plannerName);
}

double Statistics::getMaxInitialSolutionDuration(const std::string& plannerName) const {
  return maxInitialSolutionDurations_.at(plannerName);
}

double Statistics::getMaxNonInfInitialSolutionDuration(const std::string& plannerName) const {
  return maxNonInfInitialSolutionDurations_.at(plannerName);
}

double Statistics::getMedianInitialSolutionDuration(const std::string& plannerName) const {
  return getMedianInitialSolutionDuration(results_.at(plannerName));
}

double Statistics::getMedianInitialSolutionCost(const std::string& plannerName) const {
  return getMedianInitialSolutionCost(results_.at(plannerName));
}

double Statistics::getSuccessRate(const std::string& plannerName) const {
  return successRates_.at(plannerName);
}

std::vector<double> Statistics::getDefaultBinDurations() const {
  return defaultMedianBinDurations_;
}

std::shared_ptr<Configuration> Statistics::getConfig() const {
  return config_;
}

std::vector<double> Statistics::getPercentileCosts(const PlannerResults& results, const double percentile,
                                                   const std::vector<double>& durations) const {
  return getNthCosts(results, populationStats_.estimatePercentileAsIndex(percentile), durations);
}

double Statistics::getMedianInitialSolutionDuration(const PlannerResults& results) const {
  return getNthInitialSolutionDuration(results, populationStats_.estimatePercentileAsIndex(0.50));
}

double Statistics::getMedianInitialSolutionCost(const PlannerResults& results) const {
  return getNthInitialSolutionCost(results, populationStats_.estimatePercentileAsIndex(0.50));
}

std::vector<double> Statistics::getNthCosts(const PlannerResults& results, const std::size_t n,
                                            const std::vector<double>& durations) const {
  if (durations.empty()) {
    auto msg = "Expected at least one duration."s;
    throw std::runtime_error(msg);
  }
  std::vector<double> nthCosts;
  nthCosts.reserve(durations.size());
  const auto& interpolatedRuns = results.getAllRunsAt(durations);
  for (std::size_t durationIndex = 0u; durationIndex < durations.size(); ++durationIndex) {
    std::vector<double> costs;
    costs.reserve(interpolatedRuns.size());
    for (const auto& run : interpolatedRuns) {
      assert(run.at(durationIndex).first == durations.at(durationIndex));
      costs.emplace_back(run.at(durationIndex).second);
    }
    if (n > costs.size()) {
      auto msg = "Cannot get "s + std::to_string(n) + "th cost, there are only "s +
                 std::to_string(costs.size()) + " costs at this time."s;
      throw std::runtime_error(msg);
    }
    nthCosts.emplace_back(getNthValue(&costs, n));
  }
  return nthCosts;
}

std::vector<double> Statistics::getInitialSolutionDurations(const PlannerResults& results) const {
  // Get the durations of the initial solutions of all runs.
  std::vector<double> initialDurations{};
  initialDurations.reserve(results.numMeasuredRuns());
  for (std::size_t run = 0u; run < results.numMeasuredRuns(); ++run) {
    // Get the durations and costs of this run.
    const auto& measuredRun = results.getMeasuredRun(run);

    // Find the first cost that's less than infinity.
    for (const auto& measurement : measuredRun) {
      if (measurement.second < std::numeric_limits<double>::infinity()) {
        initialDurations.emplace_back(measurement.first);
        break;
      }
    }

    // If all costs are infinity, there is no initial solution.
    if (initialDurations.size() == run) {
      initialDurations.emplace_back(std::numeric_limits<double>::infinity());
    }
  }

  return initialDurations;
}

std::vector<double> Statistics::getInitialSolutionCosts(const PlannerResults& results) const {
  // Get the costs of the initial solutions of all runs.
  std::vector<double> initialCosts{};
  initialCosts.reserve(results.numMeasuredRuns());
  for (std::size_t run = 0u; run < results.numMeasuredRuns(); ++run) {
    // Get the durations and costs of this run.
    const auto& measuredRun = results.getMeasuredRun(run);

    // Find the first cost that's less than infinity.
    for (const auto& measurement : measuredRun) {
      if (measurement.second < std::numeric_limits<double>::infinity()) {
        initialCosts.emplace_back(measurement.second);
        break;
      }
    }

    // If none was less than infinity, the initial solution is infinity...?
    if (initialCosts.size() == run) {
      initialCosts.emplace_back(std::numeric_limits<double>::infinity());
    }
  }

  return initialCosts;
}

double Statistics::getNthInitialSolutionDuration(const PlannerResults& results,
                                                 const std::size_t n) const {
  // Get the durations of the initial solutions of all runs.
  auto initialDurations = getInitialSolutionDurations(results);

  if (n > initialDurations.size()) {
    auto msg = "Cannot get "s + std::to_string(n) + "th initial duration, there are only "s +
               std::to_string(initialDurations.size()) + " initial durations."s;
    throw std::runtime_error(msg);
  }

  return getNthValue(&initialDurations, n);
}

double Statistics::getNthInitialSolutionCost(const PlannerResults& result, const std::size_t n) const {
  // Get the costs of the initial solutions of all runs.
  auto initialCosts = getInitialSolutionCosts(result);

  if (n > initialCosts.size()) {
    auto msg = "Cannot get "s + std::to_string(n) + "th initial cost, there are only "s +
               std::to_string(initialCosts.size()) + " initial costs."s;
    throw std::runtime_error(msg);
  }

  return getNthValue(&initialCosts, n);
}

double Statistics::getNthValue(std::vector<double>* values, const std::size_t n) const {
  auto nthIter = values->begin() + static_cast<long int>(n);
  std::nth_element(values->begin(), nthIter, values->end());
  return *nthIter;
}

}  // namespace ompltools

}  // namespace esp<|MERGE_RESOLUTION|>--- conflicted
+++ resolved
@@ -126,11 +126,7 @@
   return measuredRuns_.size();
 }
 
-<<<<<<< HEAD
-Statistics::Statistics(const std::shared_ptr<Configuration>& config, const fs::path &resultsPath, bool forceComputation) :
-=======
-Statistics::Statistics(const std::shared_ptr<Configuration>& config, const bool forceComputation) :
->>>>>>> 9f0de304
+Statistics::Statistics(const std::shared_ptr<Configuration>& config, const fs::path &resultsPath, const bool forceComputation) :
     config_(config),
     statisticsDirectory_(fs::path(config_->get<std::string>("experiment/experimentDirectory")) /
                          "statistics/"),
