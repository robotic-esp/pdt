/*********************************************************************
 * Software License Agreement (BSD License)
 *
 *  Copyright (c) 2019, University of Oxford
 *  All rights reserved.
 *
 *  Redistribution and use in source and binary forms, with or without
 *  modification, are permitted provided that the following conditions
 *  are met:
 *
 *   * Redistributions of source code must retain the above copyright
 *     notice, this list of conditions and the following disclaimer.
 *   * Redistributions in binary form must reproduce the above
 *     copyright notice, this list of conditions and the following
 *     disclaimer in the documentation and/or other materials provided
 *     with the distribution.
 *   * Neither the name of the University of Oxford nor the names of its
 *     contributors may be used to endorse or promote products derived
 *     from this software without specific prior written permission.
 *
 *  THIS SOFTWARE IS PROVIDED BY THE COPYRIGHT HOLDERS AND CONTRIBUTORS
 *  "AS IS" AND ANY EXPRESS OR IMPLIED WARRANTIES, INCLUDING, BUT NOT
 *  LIMITED TO, THE IMPLIED WARRANTIES OF MERCHANTABILITY AND FITNESS
 *  FOR A PARTICULAR PURPOSE ARE DISCLAIMED. IN NO EVENT SHALL THE
 *  COPYRIGHT OWNER OR CONTRIBUTORS BE LIABLE FOR ANY DIRECT, INDIRECT,
 *  INCIDENTAL, SPECIAL, EXEMPLARY, OR CONSEQUENTIAL DAMAGES (INCLUDING,
 *  BUT NOT LIMITED TO, PROCUREMENT OF SUBSTITUTE GOODS OR SERVICES;
 *  LOSS OF USE, DATA, OR PROFITS; OR BUSINESS INTERRUPTION) HOWEVER
 *  CAUSED AND ON ANY THEORY OF LIABILITY, WHETHER IN CONTRACT, STRICT
 *  LIABILITY, OR TORT (INCLUDING NEGLIGENCE OR OTHERWISE) ARISING IN
 *  ANY WAY OUT OF THE USE OF THIS SOFTWARE, EVEN IF ADVISED OF THE
 *  POSSIBILITY OF SUCH DAMAGE.
 *********************************************************************/

// Author: Marlin Strub

#include "esp_factories/planner_factory.h"

#include <ompl/geometric/planners/eitstar/EITstar.h>
#include <ompl/geometric/planners/fmt/FMT.h>
#include <ompl/geometric/planners/informedtrees/ABITstar.h>
#include <ompl/geometric/planners/informedtrees/AITstar.h>
#include <ompl/geometric/planners/informedtrees/BITstar.h>
#include <ompl/geometric/planners/rrt/InformedRRTstar.h>
#include <ompl/geometric/planners/rrt/RRT.h>
#include <ompl/geometric/planners/rrt/RRTConnect.h>
#include <ompl/geometric/planners/rrt/RRTsharp.h>
#include <ompl/geometric/planners/rrt/RRTstar.h>
#include <ompl/geometric/planners/rrt/SORRTstar.h>

#include "nlohmann/json.hpp"

namespace esp {

namespace ompltools {

using namespace std::string_literals;

PlannerFactory::PlannerFactory(const std::shared_ptr<Configuration> &config,
                               const std::shared_ptr<BaseContext> &context) :
    config_(config),
    context_(context) {
  if (config_->contains("planner") == 0) {
    throw std::runtime_error("Configuration does not contain planner data.");
  }
}

std::pair<std::shared_ptr<ompl::base::Planner>, PLANNER_TYPE> PlannerFactory::create(
    const std::string &plannerName) const {
  const std::string parentKey{"planner/" + plannerName};
  if (!config_->contains(parentKey)) {
    throw std::invalid_argument("Requested unknown planner '"s + plannerName + "'."s);
  }
  const auto type = config_->get<PLANNER_TYPE>(parentKey + "/type");
  const auto optionsKey = parentKey + "/options"s;
  // BIT*
  switch (type) {
    case PLANNER_TYPE::ABITSTAR: {
      // Allocate and configure an ABIT* planner.
      auto planner = std::make_shared<ompl::geometric::ABITstar>(context_->getSpaceInformation());
      planner->setProblemDefinition(context_->instantiateNewProblemDefinition());
      planner->setName(plannerName);
      planner->setUseKNearest(config_->get<bool>(optionsKey + "/useKNearest"));
      planner->setRewireFactor(config_->get<double>(optionsKey + "/rewireFactor"));
      planner->setSamplesPerBatch(config_->get<std::size_t>(optionsKey + "/samplesPerBatch"));
      planner->setPruning(config_->get<bool>(optionsKey + "/enablePruning"));
      planner->setPruneThresholdFraction(config_->get<double>(optionsKey + "/pruningThreshold"));
      planner->setDropSamplesOnPrune(config_->get<bool>(optionsKey + "/dropSamplesOnPrune"));
      planner->setJustInTimeSampling(config_->get<bool>(optionsKey + "/useJustInTimeSampling"));
      planner->setStopOnSolnImprovement(
          config_->get<bool>(optionsKey + "/stopOnSolutionImprovement"));
      planner->setInitialInflationFactor(config_->get<double>(optionsKey + "/initialInflation"));
      planner->setInflationScalingParameter(
          config_->get<double>(optionsKey + "/inflationParameter"));
      planner->setTruncationScalingParameter(
          config_->get<double>(optionsKey + "/truncationParameter"));
      return {planner, PLANNER_TYPE::ABITSTAR};
    }
    case PLANNER_TYPE::EITSTAR: {
      // Allocate and configure an EIT* planner.
      auto planner = std::make_shared<ompl::geometric::EITstar>(context_->getSpaceInformation());
      planner->setProblemDefinition(context_->instantiateNewProblemDefinition());
      planner->setName(plannerName);
      planner->setBatchSize(config_->get<std::size_t>(optionsKey + "/batchSize"));
      planner->setInitialNumberOfSparseCollisionChecks(
          config_->get<std::size_t>(optionsKey + "/numInitialCollisionChecks"));
      planner->setRadiusFactor(config_->get<double>(optionsKey + "/radiusFactor"));
      planner->enableCollisionDetectionInReverseSearch(
          config_->get<bool>(optionsKey + "/collisionDetectionOnReverseSearch"));
      planner->setUseKNearest(config_->get<bool>(optionsKey + "/useKNearest"));
<<<<<<< HEAD
=======
      planner->resetSuboptimalityFactorOnEveryApproximation(
          config_->get<bool>(optionsKey + "/resetSuboptimalityFactorOnEveryApproximation"));
>>>>>>> a4595ead
      return {planner, PLANNER_TYPE::EITSTAR};
    }
    case PLANNER_TYPE::AITSTAR: {
      // Allocate and configure a TBD* planner.
      auto planner = std::make_shared<ompl::geometric::AITstar>(context_->getSpaceInformation());
      planner->setProblemDefinition(context_->instantiateNewProblemDefinition());
      planner->setName(plannerName);
      planner->setRepairReverseSearch(config_->get<bool>(optionsKey + "/repairBackwardSearch"));
      planner->setBatchSize(config_->get<std::size_t>(optionsKey + "/batchSize"));
      planner->setUseKNearest(config_->get<bool>(optionsKey + "/useKNearest"));
      planner->setRewireFactor(config_->get<double>(optionsKey + "/rewireFactor"));
<<<<<<< HEAD
      planner->trackApproximateSolutions(config_->get<bool>(optionsKey + "/trackApproximateSolutions"));
=======
      planner->trackApproximateSolutions(
          config_->get<bool>(optionsKey + "/trackApproximateSolutions"));
>>>>>>> a4595ead
      return {planner, PLANNER_TYPE::AITSTAR};
    }
    case PLANNER_TYPE::BITSTAR: {
      // Allocate and configure a BIT* planner.
      auto planner = std::make_shared<ompl::geometric::BITstar>(context_->getSpaceInformation());
      planner->setProblemDefinition(context_->instantiateNewProblemDefinition());
      planner->setName(plannerName);
      planner->setUseKNearest(config_->get<bool>(optionsKey + "/useKNearest"));
      planner->setRewireFactor(config_->get<double>(optionsKey + "/rewireFactor"));
      planner->setSamplesPerBatch(config_->get<std::size_t>(optionsKey + "/samplesPerBatch"));
      planner->setPruning(config_->get<bool>(optionsKey + "/enablePruning"));
      planner->setPruneThresholdFraction(config_->get<double>(optionsKey + "/pruningThreshold"));
      planner->setDropSamplesOnPrune(config_->get<bool>(optionsKey + "/dropSamplesOnPrune"));
      planner->setJustInTimeSampling(config_->get<bool>(optionsKey + "/useJustInTimeSampling"));
      planner->setStopOnSolnImprovement(
          config_->get<bool>(optionsKey + "/stopOnSolutionImprovement"));
      return {planner, PLANNER_TYPE::BITSTAR};
    }
    case PLANNER_TYPE::FMTSTAR: {
      // Allocate and configure an FMT* planner.
      auto planner = std::make_shared<ompl::geometric::FMT>(context_->getSpaceInformation());
      planner->setProblemDefinition(context_->instantiateNewProblemDefinition());
      planner->setName(plannerName);
      planner->setNumSamples(config_->get<std::size_t>(optionsKey + "/numSamples"));
      planner->setNearestK(config_->get<bool>(optionsKey + "/useKNearest"));
      planner->setRadiusMultiplier(config_->get<double>(optionsKey + "/radiusFactor"));
      planner->setCacheCC(config_->get<bool>(optionsKey + "/useCollisionDetectionCache"));
      planner->setHeuristics(config_->get<bool>(optionsKey + "/useHeuristics"));
      planner->setExtendedFMT(config_->get<bool>(optionsKey + "/useMoreSamplesIfUnsuccessful"));
      return {planner, PLANNER_TYPE::FMTSTAR};
    }
    case PLANNER_TYPE::INFORMEDRRTSTAR: {
      auto planner =
          std::make_shared<ompl::geometric::InformedRRTstar>(context_->getSpaceInformation());
      planner->setProblemDefinition(context_->instantiateNewProblemDefinition());
      planner->setName(plannerName);
      planner->setRewireFactor(config_->get<double>(optionsKey + "/rewireFactor"));
      planner->setNumSamplingAttempts(
          config_->get<std::size_t>(optionsKey + "/numSamplingAttempts"));
      return {planner, PLANNER_TYPE::INFORMEDRRTSTAR};
    }
    case PLANNER_TYPE::RRT: {
      // Allocate and configure an RRT planner.
      auto planner = std::make_shared<ompl::geometric::RRT>(context_->getSpaceInformation());
      auto dimKey = std::to_string(context_->getSpaceInformation()->getStateDimension()) + "d";
      planner->setProblemDefinition(context_->instantiateNewProblemDefinition());
      planner->setName(plannerName);
      planner->setGoalBias(config_->get<double>(optionsKey + "/goalBias"));
      planner->setRange(config_->get<double>(optionsKey + "/maxEdgeLength/" + dimKey));
      planner->setIntermediateStates(config_->get<bool>(optionsKey + "/addIntermediateStates"));
      return {planner, PLANNER_TYPE::RRT};
    }
    case PLANNER_TYPE::RRTCONNECT: {
      // Allocate and configure an RRT-Connect planner.
      auto planner = std::make_shared<ompl::geometric::RRTConnect>(context_->getSpaceInformation());
      auto dimKey = std::to_string(context_->getSpaceInformation()->getStateDimension()) + "d";
      planner->setProblemDefinition(context_->instantiateNewProblemDefinition());
      planner->setName(plannerName);
      planner->setRange(config_->get<double>(optionsKey + "/maxEdgeLength/" + dimKey));
      planner->setIntermediateStates(config_->get<bool>(optionsKey + "/addIntermediateStates"));
      return {planner, PLANNER_TYPE::RRTCONNECT};
    }
    case PLANNER_TYPE::RRTSHARP: {
      // Allocate and configure an RRTSharp planner.
      auto planner = std::make_shared<ompl::geometric::RRTsharp>(context_->getSpaceInformation());
      auto dimKey = std::to_string(context_->getSpaceInformation()->getStateDimension()) + "d";
      planner->setProblemDefinition(context_->instantiateNewProblemDefinition());
      planner->setName(plannerName);
      planner->setKNearest(config_->get<bool>(optionsKey + "/useKNearest"));
      planner->setRange(config_->get<double>(optionsKey + "/maxEdgeLength/" + dimKey));
      planner->setGoalBias(config_->get<double>(optionsKey + "/goalBias"));
      planner->setRewireFactor(config_->get<double>(optionsKey + "/rewireFactor"));
      planner->setSampleRejection(config_->get<bool>(optionsKey + "/enableSampleRejection"));
      planner->setVariant(config_->get<std::size_t>(optionsKey + "/variant"));
      planner->setInformedSampling(false);
      return {planner, PLANNER_TYPE::RRTSHARP};
    }
    case PLANNER_TYPE::RRTSTAR: {
      // Allocate and configure an RRTstar planner.
      auto planner = std::make_shared<ompl::geometric::RRTstar>(context_->getSpaceInformation());
      auto dimKey = std::to_string(context_->getSpaceInformation()->getStateDimension()) + "d";
      planner->setProblemDefinition(context_->instantiateNewProblemDefinition());
      planner->setName(plannerName);
      planner->setKNearest(config_->get<bool>(optionsKey + "/useKNearest"));
      planner->setRange(config_->get<double>(optionsKey + "/maxEdgeLength/" + dimKey));
      planner->setRewireFactor(config_->get<double>(optionsKey + "/rewireFactor"));
      planner->setGoalBias(config_->get<double>(optionsKey + "/goalBias"));
      planner->setDelayCC(config_->get<bool>(optionsKey + "/delayCollisionChecks"));
      planner->setTreePruning(false);
      planner->setPruneThreshold(1.0);
      planner->setPrunedMeasure(false);
      planner->setSampleRejection(false);
      planner->setNewStateRejection(false);
      planner->setInformedSampling(false);
      return {planner, PLANNER_TYPE::RRTSTAR};
    }
    default: { throw std::runtime_error("Planner '"s + plannerName + "' is of unknown type."s); }
  }
}

}  // namespace ompltools

}  // namespace esp<|MERGE_RESOLUTION|>--- conflicted
+++ resolved
@@ -108,11 +108,8 @@
       planner->enableCollisionDetectionInReverseSearch(
           config_->get<bool>(optionsKey + "/collisionDetectionOnReverseSearch"));
       planner->setUseKNearest(config_->get<bool>(optionsKey + "/useKNearest"));
-<<<<<<< HEAD
-=======
       planner->resetSuboptimalityFactorOnEveryApproximation(
           config_->get<bool>(optionsKey + "/resetSuboptimalityFactorOnEveryApproximation"));
->>>>>>> a4595ead
       return {planner, PLANNER_TYPE::EITSTAR};
     }
     case PLANNER_TYPE::AITSTAR: {
@@ -124,12 +121,8 @@
       planner->setBatchSize(config_->get<std::size_t>(optionsKey + "/batchSize"));
       planner->setUseKNearest(config_->get<bool>(optionsKey + "/useKNearest"));
       planner->setRewireFactor(config_->get<double>(optionsKey + "/rewireFactor"));
-<<<<<<< HEAD
-      planner->trackApproximateSolutions(config_->get<bool>(optionsKey + "/trackApproximateSolutions"));
-=======
       planner->trackApproximateSolutions(
           config_->get<bool>(optionsKey + "/trackApproximateSolutions"));
->>>>>>> a4595ead
       return {planner, PLANNER_TYPE::AITSTAR};
     }
     case PLANNER_TYPE::BITSTAR: {
