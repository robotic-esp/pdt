/*********************************************************************
 * Software License Agreement (BSD License)
 *
 *  Copyright (c) 2019, University of Oxford
 *  All rights reserved.
 *
 *  Redistribution and use in source and binary forms, with or without
 *  modification, are permitted provided that the following conditions
 *  are met:
 *
 *   * Redistributions of source code must retain the above copyright
 *     notice, this list of conditions and the following disclaimer.
 *   * Redistributions in binary form must reproduce the above
 *     copyright notice, this list of conditions and the following
 *     disclaimer in the documentation and/or other materials provided
 *     with the distribution.
 *   * Neither the name of the University of Oxford nor the names of its
 *     contributors may be used to endorse or promote products derived
 *     from this software without specific prior written permission.
 *
 *  THIS SOFTWARE IS PROVIDED BY THE COPYRIGHT HOLDERS AND CONTRIBUTORS
 *  "AS IS" AND ANY EXPRESS OR IMPLIED WARRANTIES, INCLUDING, BUT NOT
 *  LIMITED TO, THE IMPLIED WARRANTIES OF MERCHANTABILITY AND FITNESS
 *  FOR A PARTICULAR PURPOSE ARE DISCLAIMED. IN NO EVENT SHALL THE
 *  COPYRIGHT OWNER OR CONTRIBUTORS BE LIABLE FOR ANY DIRECT, INDIRECT,
 *  INCIDENTAL, SPECIAL, EXEMPLARY, OR CONSEQUENTIAL DAMAGES (INCLUDING,
 *  BUT NOT LIMITED TO, PROCUREMENT OF SUBSTITUTE GOODS OR SERVICES;
 *  LOSS OF USE, DATA, OR PROFITS; OR BUSINESS INTERRUPTION) HOWEVER
 *  CAUSED AND ON ANY THEORY OF LIABILITY, WHETHER IN CONTRACT, STRICT
 *  LIABILITY, OR TORT (INCLUDING NEGLIGENCE OR OTHERWISE) ARISING IN
 *  ANY WAY OUT OF THE USE OF THIS SOFTWARE, EVEN IF ADVISED OF THE
 *  POSSIBILITY OF SUCH DAMAGE.
 *********************************************************************/

// Author: Marlin Strub

#include "esp_factories/planner_factory.h"

#include <ompl/geometric/planners/aibitstar/AIBITstar.h>
#include <ompl/geometric/planners/bitstar/BITstar.h>
#include <ompl/geometric/planners/bitstar_regression/BITstarRegression.h>
#include <ompl/geometric/planners/fmt/FMT.h>
#include <ompl/geometric/planners/rrt/InformedRRTstar.h>
#include <ompl/geometric/planners/rrt/RRT.h>
#include <ompl/geometric/planners/rrt/RRTConnect.h>
#include <ompl/geometric/planners/rrt/RRTsharp.h>
#include <ompl/geometric/planners/rrt/RRTstar.h>
#include <ompl/geometric/planners/rrt/SORRTstar.h>
#include <ompl/geometric/planners/tbdstar/TBDstar.h>

#include "nlohmann/json.hpp"

namespace esp {

namespace ompltools {

using namespace std::string_literals;

PlannerFactory::PlannerFactory(const std::shared_ptr<Configuration> &config,
                               const std::shared_ptr<BaseContext> &context) :
    config_(config),
    context_(context) {
  if (config_->contains("planner") == 0) {
    throw std::runtime_error("Configuration does not contain planner data.");
  }
}

std::pair<std::shared_ptr<ompl::base::Planner>, PLANNER_TYPE> PlannerFactory::create(
    const std::string &plannerName) const {
  const std::string parentKey{"planner/" + plannerName};
  if (!config_->contains(parentKey)) {
    throw std::invalid_argument("Requested unknown planner '"s + plannerName + "'."s);
  }
  const auto type = config_->get<PLANNER_TYPE>(parentKey + "/type");
  const auto optionsKey = parentKey + "/options"s;
  // BIT*
  switch (type) {
    case PLANNER_TYPE::AIBITSTAR: {
      // Allocate and configure an AI-BIT* planner.
      auto planner = std::make_shared<ompl::geometric::AIBITstar>(context_->getSpaceInformation());
      planner->setProblemDefinition(context_->instantiateNewProblemDefinition());
      planner->setName(plannerName);
      planner->setNumSamplesPerBatch(config_->get<std::size_t>(optionsKey + "/samplesPerBatch"));
      planner->setRadiusFactor(config_->get<double>(optionsKey + "/radiusFactor"));
      planner->setRepairFactor(config_->get<double>(optionsKey + "/repairFactor"));
<<<<<<< HEAD
=======
      planner->enableRepairingReverseTree(
          config_->get<bool>(optionsKey + "/repairReverseSearchTreeUponCollisionDetection"));
      planner->enableCollisionDetectionInReverseSearch(
          config_->get<bool>(optionsKey + "/collisionDetectionOnReverseSearch"));
>>>>>>> 32ad8bdf
      return {planner, PLANNER_TYPE::AIBITSTAR};
    }
    case PLANNER_TYPE::BITSTAR: {
      // Allocate and configure a BIT* planner.
      auto planner = std::make_shared<ompl::geometric::BITstar>(context_->getSpaceInformation());
      planner->setProblemDefinition(context_->instantiateNewProblemDefinition());
      planner->setName(plannerName);
      planner->setUseKNearest(config_->get<bool>(optionsKey + "/useKNearest"));
      planner->setRewireFactor(config_->get<double>(optionsKey + "/rewireFactor"));
      planner->setSamplesPerBatch(config_->get<std::size_t>(optionsKey + "/samplesPerBatch"));
      planner->setPruning(config_->get<bool>(optionsKey + "/enablePruning"));
      planner->setPruneThresholdFraction(config_->get<double>(optionsKey + "/pruningThreshold"));
      planner->setDropSamplesOnPrune(config_->get<bool>(optionsKey + "/dropSamplesOnPrune"));
      planner->setJustInTimeSampling(config_->get<bool>(optionsKey + "/useJustInTimeSampling"));
      planner->setStopOnSolnImprovement(
          config_->get<bool>(optionsKey + "/stopOnSolutionImprovement"));
      planner->setInitialInflationFactor(1.0);
      planner->setInflationFactorParameter(0.0);
      planner->setTruncationFactorParameter(0.0);
      return {planner, PLANNER_TYPE::BITSTAR};
    }
    case PLANNER_TYPE::BITSTARREGRESSION: {
      // Allocate and configure a BIT* Regression planner.
      auto planner =
          std::make_shared<ompl::geometric::BITstarRegression>(context_->getSpaceInformation());
      planner->setProblemDefinition(context_->instantiateNewProblemDefinition());
      planner->setName(plannerName);
      planner->setUseKNearest(config_->get<bool>(optionsKey + "/useKNearest"));
      planner->setRewireFactor(config_->get<double>(optionsKey + "/rewireFactor"));
      planner->setSamplesPerBatch(config_->get<std::size_t>(optionsKey + "/samplesPerBatch"));
      planner->setPruning(config_->get<bool>(optionsKey + "/enablePruning"));
      planner->setPruneThresholdFraction(config_->get<double>(optionsKey + "/pruningThreshold"));
      planner->setDropSamplesOnPrune(config_->get<bool>(optionsKey + "/dropSamplesOnPrune"));
      planner->setJustInTimeSampling(config_->get<bool>(optionsKey + "/useJustInTimeSampling"));
      planner->setStopOnSolnImprovement(
          config_->get<bool>(optionsKey + "/stopOnSolutionImprovement"));
      return {planner, PLANNER_TYPE::BITSTARREGRESSION};
    }
    case PLANNER_TYPE::INFORMEDRRTSTAR: {
      auto planner =
          std::make_shared<ompl::geometric::InformedRRTstar>(context_->getSpaceInformation());
      planner->setProblemDefinition(context_->instantiateNewProblemDefinition());
      planner->setRewireFactor(config_->get<double>(optionsKey + "/rewireFactor"));
      planner->setNumSamplingAttempts(
          config_->get<std::size_t>(optionsKey + "/numSamplingAttempts"));
      return {planner, PLANNER_TYPE::INFORMEDRRTSTAR};
    }
    case PLANNER_TYPE::RRT: {
      // Allocate and configure an RRT planner.
      auto planner = std::make_shared<ompl::geometric::RRT>(context_->getSpaceInformation());
      auto dimKey = std::to_string(context_->getSpaceInformation()->getStateDimension()) + "d";
      planner->setProblemDefinition(context_->instantiateNewProblemDefinition());
      planner->setName(plannerName);
      planner->setGoalBias(config_->get<double>(optionsKey + "/goalBias"));
      planner->setRange(config_->get<double>(optionsKey + "/maxEdgeLength/" + dimKey));
      planner->setIntermediateStates(config_->get<bool>(optionsKey + "/addIntermediateStates"));
      return {planner, PLANNER_TYPE::RRT};
    }
    case PLANNER_TYPE::RRTCONNECT: {
      // Allocate and configure an RRT-Connect planner.
      auto planner = std::make_shared<ompl::geometric::RRTConnect>(context_->getSpaceInformation());
      auto dimKey = std::to_string(context_->getSpaceInformation()->getStateDimension()) + "d";
      planner->setProblemDefinition(context_->instantiateNewProblemDefinition());
      planner->setName(plannerName);
      planner->setRange(config_->get<double>(optionsKey + "/maxEdgeLength/" + dimKey));
      planner->setIntermediateStates(config_->get<bool>(optionsKey + "/addIntermediateStates"));
      return {planner, PLANNER_TYPE::RRTCONNECT};
    }
    case PLANNER_TYPE::RRTSHARP: {
      // Allocate and configure an RRTSharp planner.
      auto planner = std::make_shared<ompl::geometric::RRTsharp>(context_->getSpaceInformation());
      auto dimKey = std::to_string(context_->getSpaceInformation()->getStateDimension()) + "d";
      planner->setProblemDefinition(context_->instantiateNewProblemDefinition());
      planner->setName(plannerName);
      planner->setKNearest(config_->get<bool>(optionsKey + "/useKNearest"));
      planner->setRange(config_->get<double>(optionsKey + "/maxEdgeLength/" + dimKey));
      planner->setGoalBias(config_->get<double>(optionsKey + "/goalBias"));
      planner->setRewireFactor(config_->get<double>(optionsKey + "/rewireFactor"));
      planner->setSampleRejection(config_->get<bool>(optionsKey + "/enableSampleRejection"));
      planner->setVariant(config_->get<std::size_t>(optionsKey + "/variant"));
      planner->setInformedSampling(false);
      return {planner, PLANNER_TYPE::RRTSHARP};
    }
    case PLANNER_TYPE::RRTSTAR: {
      // Allocate and configure an RRTstar planner.
      auto planner = std::make_shared<ompl::geometric::RRTstar>(context_->getSpaceInformation());
      auto dimKey = std::to_string(context_->getSpaceInformation()->getStateDimension()) + "d";
      planner->setProblemDefinition(context_->instantiateNewProblemDefinition());
      planner->setName(plannerName);
      planner->setKNearest(config_->get<bool>(optionsKey + "/useKNearest"));
      planner->setRange(config_->get<double>(optionsKey + "/maxEdgeLength/" + dimKey));
      planner->setRewireFactor(config_->get<double>(optionsKey + "/rewireFactor"));
      planner->setGoalBias(config_->get<double>(optionsKey + "/goalBias"));
      planner->setDelayCC(config_->get<bool>(optionsKey + "/delayCollisionChecks"));
      planner->setTreePruning(false);
      planner->setPruneThreshold(1.0);
      planner->setPrunedMeasure(false);
      planner->setSampleRejection(false);
      planner->setNewStateRejection(false);
      planner->setInformedSampling(false);
      return {planner, PLANNER_TYPE::RRTSTAR};
    }
    case PLANNER_TYPE::SBITSTAR: {
      // Allocate and configure an SBIT* planner.
      auto planner = std::make_shared<ompl::geometric::BITstar>(context_->getSpaceInformation());
      planner->setProblemDefinition(context_->instantiateNewProblemDefinition());
      planner->setName(plannerName);
      planner->setUseKNearest(config_->get<bool>(optionsKey + "/useKNearest"));
      planner->setRewireFactor(config_->get<double>(optionsKey + "/rewireFactor"));
      planner->setSamplesPerBatch(config_->get<std::size_t>(optionsKey + "/samplesPerBatch"));
      planner->setPruning(config_->get<bool>(optionsKey + "/enablePruning"));
      planner->setPruneThresholdFraction(config_->get<double>(optionsKey + "/pruningThreshold"));
      planner->setDropSamplesOnPrune(config_->get<bool>(optionsKey + "/dropSamplesOnPrune"));
      planner->setJustInTimeSampling(config_->get<bool>(optionsKey + "/useJustInTimeSampling"));
      planner->setStopOnSolnImprovement(
          config_->get<bool>(optionsKey + "/stopOnSolutionImprovement"));
      planner->setInitialInflationFactor(config_->get<double>(optionsKey + "/initialInflation"));
      planner->setInflationFactorParameter(
          config_->get<double>(optionsKey + "/inflationParameter"));
      planner->setTruncationFactorParameter(
          config_->get<double>(optionsKey + "/truncationParameter"));
      return {planner, PLANNER_TYPE::SBITSTAR};
    }
    case PLANNER_TYPE::TBDSTAR: {
      // Allocate and configure a TBD* planner.
      auto planner = std::make_shared<ompl::geometric::TBDstar>(context_->getSpaceInformation());
      planner->setProblemDefinition(context_->instantiateNewProblemDefinition());
      planner->setName(plannerName);
      planner->setRepairBackwardSearch(config_->get<bool>(optionsKey + "/repairBackwardSearch"));
      planner->setBatchSize(config_->get<std::size_t>(optionsKey + "/batchSize"));
      planner->setRewireFactor(config_->get<double>(optionsKey + "/rewireFactor"));
      return {planner, PLANNER_TYPE::TBDSTAR};
    }
    default: { throw std::runtime_error("Planner '"s + plannerName + "' is of unknown type."s); }
  }
}

}  // namespace ompltools

}  // namespace esp<|MERGE_RESOLUTION|>--- conflicted
+++ resolved
@@ -83,13 +83,10 @@
       planner->setNumSamplesPerBatch(config_->get<std::size_t>(optionsKey + "/samplesPerBatch"));
       planner->setRadiusFactor(config_->get<double>(optionsKey + "/radiusFactor"));
       planner->setRepairFactor(config_->get<double>(optionsKey + "/repairFactor"));
-<<<<<<< HEAD
-=======
       planner->enableRepairingReverseTree(
           config_->get<bool>(optionsKey + "/repairReverseSearchTreeUponCollisionDetection"));
       planner->enableCollisionDetectionInReverseSearch(
           config_->get<bool>(optionsKey + "/collisionDetectionOnReverseSearch"));
->>>>>>> 32ad8bdf
       return {planner, PLANNER_TYPE::AIBITSTAR};
     }
     case PLANNER_TYPE::BITSTAR: {
