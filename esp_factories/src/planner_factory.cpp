--- conflicted
+++ resolved
@@ -81,11 +81,6 @@
       planner->setName(plannerName);
       planner->setNumSamplesPerBatch(config_->get<std::size_t>(parentKey + "/samplesPerBatch"));
       planner->setRadiusFactor(config_->get<double>(parentKey + "/radiusFactor"));
-<<<<<<< HEAD
-      planner->enableCollisionDetectionOnReverseSearch(
-          config_->get<bool>(parentKey + "/collisionDetectionOnReverseSearch"));
-=======
->>>>>>> 8e49325e
       return {planner, PLANNER_TYPE::AIBITSTAR};
     }
     case PLANNER_TYPE::BITSTAR: {
