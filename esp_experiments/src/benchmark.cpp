--- conflicted
+++ resolved
@@ -276,7 +276,7 @@
     const fs::path path = (fs::absolute(experimentDirectory) / ("raw/results_" + std::to_string(i) + ".csv"s));
     resultPaths.emplace_back(path.string());
   }
-
+  
   // Add the result path to the experiment.
   config->add<std::vector<std::string>>("experiment/results", resultPaths);
   config->add<std::string>("experiment/experimentDirectory", fs::absolute(experimentDirectory).string());
@@ -307,53 +307,31 @@
       // Allocate and run a dummy planner before allocating the actual planner.
       // This results in more consistent measurements. I don't fully understand why, but it
       // seems to be connected to running the planner in a separate thread.
-      {
-        auto reconciler =
-            std::make_shared<ompl::geometric::RRTConnect>(context->getSpaceInformation());
-        reconciler->setName("ReconcilingPlanner");
-        reconciler->setProblemDefinition(context->instantiateNewProblemDefinition());
-        auto hotpath = std::async(std::launch::async, [&reconciler]() {
-          reconciler->solve(ompl::base::timedPlannerTerminationCondition(0.0));
-        });
-        hotpath.get();
-      }
+        {
+          auto reconciler =
+              std::make_shared<ompl::geometric::RRTConnect>(context->getSpaceInformation());
+          reconciler->setName("ReconcilingPlanner");
+          reconciler->setProblemDefinition(context->instantiateNewProblemDefinition());
+          auto hotpath = std::async(std::launch::async, [&reconciler]() {
+            reconciler->solve(ompl::base::timedPlannerTerminationCondition(0.0));
+          });
+          hotpath.get();
+        }
 
       // Allocate the planner to be tested.
-      auto [planner, plannerType] = plannerFactory.create(plannerName);
+        auto [planner, plannerType] = plannerFactory.create(plannerName);
 
       for (auto j=0u; j<numQueries; ++j){
-<<<<<<< HEAD
         // Create the logger for this run.
         esp::ompltools::TimeCostLogger logger(context->getMaxSolveDuration(),
                                               config->get<double>("experiment/logFrequency"));
-=======
-      // Create the logger for this run.
-      esp::ompltools::TimeCostLogger logger(context->getMaxSolveDuration(),
-                                            config->get<double>("experiment/logFrequency"));
-
-      // The following results in more consistent measurements. I don't fully understand why, but it
-      // seems to be connected to creating a separate thread.
-      {
-        auto reconciler =
-            std::make_shared<ompl::geometric::RRTConnect>(context->getSpaceInformation());
-        reconciler->setName("ReconcilingPlanner");
-        reconciler->setProblemDefinition(context->instantiateNewProblemDefinition());
-        auto hotpath = std::async(std::launch::async, [&reconciler]() {
-          reconciler->solve(ompl::base::timedPlannerTerminationCondition(0.0));
-        });
-        hotpath.get();
-      }
-
-      // Allocate the planner.
-      auto [planner, plannerType] = plannerFactory.create(plannerName);
->>>>>>> 200aed55
 
         // Prepare the planner for this query.
         esp::ompltools::time::Duration querySetupDuration;;
         if (j == 0){
           // Set the planner up. The PlannerFactory starts the planner with the 0th query.
-      const auto setupStartTime = esp::ompltools::time::Clock::now();
-      planner->setup();
+          const auto setupStartTime = esp::ompltools::time::Clock::now();
+          planner->setup();
           querySetupDuration = esp::ompltools::time::Clock::now() - setupStartTime;
         }
         else {
@@ -371,49 +349,49 @@
         // tell the log to expect to append to the existing file.
         esp::ompltools::ResultLog<esp::ompltools::TimeCostLogger> results(resultPaths[j], i!=0u || plannerName != plannerNames.front());
 
-      // Compute the duration we have left for solving.
-      const auto maxSolveDuration =
+        // Compute the duration we have left for solving.
+        const auto maxSolveDuration =
             esp::ompltools::time::seconds(context->getMaxSolveDuration() - querySetupDuration);
-      const std::chrono::microseconds idle(1000000u /
-                                           config->get<std::size_t>("experiment/logFrequency"));
-
-      // Solve the problem on a separate thread.
-      esp::ompltools::time::Clock::time_point addMeasurementStart;
-      const auto solveStartTime = esp::ompltools::time::Clock::now();
-      std::future<void> future = std::async(std::launch::async, [&planner, &maxSolveDuration]() {
-        planner->solve(maxSolveDuration);
-      });
-
-      // Log the intermediate best costs.
-      do {
-        addMeasurementStart = esp::ompltools::time::Clock::now();
+        const std::chrono::microseconds idle(1000000u /
+                                             config->get<std::size_t>("experiment/logFrequency"));
+
+        // Solve the problem on a separate thread.
+        esp::ompltools::time::Clock::time_point addMeasurementStart;
+        const auto solveStartTime = esp::ompltools::time::Clock::now();
+        std::future<void> future = std::async(std::launch::async, [&planner, &maxSolveDuration]() {
+          planner->solve(maxSolveDuration);
+        });
+
+        // Log the intermediate best costs.
+        do {
+          addMeasurementStart = esp::ompltools::time::Clock::now();
           logger.addMeasurement(querySetupDuration + (addMeasurementStart - solveStartTime),
-                              esp::ompltools::utilities::getBestCost(planner, plannerType));
-
-        // Stop logging intermediate best costs if the planner overshoots.
-        if (esp::ompltools::time::seconds(addMeasurementStart - solveStartTime) >
-            maxSolveDuration) {
-          break;
-        }
-      } while (future.wait_until(addMeasurementStart + idle) != std::future_status::ready);
-
-      // Wait until the planner returns.
-      OMPL_DEBUG(
-          "Stopped logging results for planner '%s' because it overshot the termination condition.",
-          plannerName.c_str());
-      future.get();
-
-      // Get the final runtime.
-      const auto totalDuration =
+                                esp::ompltools::utilities::getBestCost(planner, plannerType));
+
+          // Stop logging intermediate best costs if the planner overshoots.
+          if (esp::ompltools::time::seconds(addMeasurementStart - solveStartTime) >
+              maxSolveDuration) {
+            break;
+          }
+        } while (future.wait_until(addMeasurementStart + idle) != std::future_status::ready);
+
+        // Wait until the planner returns.
+        OMPL_DEBUG(
+            "Stopped logging results for planner '%s' because it overshot the termination condition.",
+            plannerName.c_str());
+        future.get();
+
+        // Get the final runtime.
+        const auto totalDuration =
             querySetupDuration + (esp::ompltools::time::Clock::now() - solveStartTime);
 
-      // Store the final cost.
-      const auto problem = planner->getProblemDefinition();
-      if (problem->hasExactSolution()) {
-        logger.addMeasurement(totalDuration,
-                              problem->getSolutionPath()->cost(context->getObjective()));
-      } else {
-        logger.addMeasurement(totalDuration,
+        // Store the final cost.
+        const auto problem = planner->getProblemDefinition();
+        if (problem->hasExactSolution()) {
+          logger.addMeasurement(totalDuration,
+                                problem->getSolutionPath()->cost(context->getObjective()));
+        } else {
+          logger.addMeasurement(totalDuration,
                               ompl::base::Cost(context->getObjective()->infiniteCost()));
       }
 
@@ -428,43 +406,43 @@
           logger.addMeasurement(maxRunDuration,
                                 ompl::base::Cost(context->getObjective()->infiniteCost()));
         }
+        }
+
+        // Add this run to the log and report it to the console.
+        results.addResult(planner->getName(), logger);
+
+        // Compute the progress.
+        ++currentRun;
+        const auto progress = static_cast<float>(currentRun) / static_cast<float>(totalNumberOfRuns);
+
+        // estimate how much time is left by extrapolating from the time spent so far.
+        // This is more accurate than subtracting the time used so far from the worst case total time
+        // since it can take planners that terminate early into account.
+        const auto timeSoFar = std::chrono::system_clock::now() - experimentStartTime;
+        const auto extrapolatedRuntime = timeSoFar / progress;
+        const auto estimatedTimeString =
+            " (est. time left: "s +
+            esp::ompltools::time::toDurationString(
+                std::chrono::ceil<std::chrono::seconds>(extrapolatedRuntime - timeSoFar)) +
+            ")"s;
+
+        std::cout << '\r' << std::setw(2) << std::setfill(' ') << std::right << ' ' << "Progress"
+                  << (std::ceil(progress * barWidth) != barWidth
+                          ? std::setw(static_cast<int>(std::ceil(progress * barWidth)))
+                          : std::setw(static_cast<int>(std::ceil(progress * barWidth) - 1u)))
+                  << std::setfill('.') << (currentRun != totalNumberOfRuns ? '|' : '.') << std::right
+                  << std::setw(barWidth - static_cast<int>(std::ceil(progress * barWidth)))
+                  << std::setfill('.') << '.' << std::right << std::fixed << std::setw(6)
+                  << std::setfill(' ') << std::setprecision(2) << progress * 100.0f << " %";
+        if (currentRun != totalNumberOfRuns) {
+          std::cout << estimatedTimeString;
+        } else {
+          std::cout << std::setfill(' ') << std::setw(static_cast<int>(estimatedTimeString.length()))
+                    << " ";
+        }
+        std::cout << std::flush;
       }
-
-      // Add this run to the log and report it to the console.
-      results.addResult(planner->getName(), logger);
-
-      // Compute the progress.
-      ++currentRun;
-      const auto progress = static_cast<float>(currentRun) / static_cast<float>(totalNumberOfRuns);
-
-      // estimate how much time is left by extrapolating from the time spent so far.
-      // This is more accurate than subtracting the time used so far from the worst case total time
-      // since it can take planners that terminate early into account.
-      const auto timeSoFar = std::chrono::system_clock::now() - experimentStartTime;
-      const auto extrapolatedRuntime = timeSoFar / progress;
-      const auto estimatedTimeString =
-          " (est. time left: "s +
-          esp::ompltools::time::toDurationString(
-              std::chrono::ceil<std::chrono::seconds>(extrapolatedRuntime - timeSoFar)) +
-          ")"s;
-
-      std::cout << '\r' << std::setw(2) << std::setfill(' ') << std::right << ' ' << "Progress"
-                << (std::ceil(progress * barWidth) != barWidth
-                        ? std::setw(static_cast<int>(std::ceil(progress * barWidth)))
-                        : std::setw(static_cast<int>(std::ceil(progress * barWidth) - 1u)))
-                << std::setfill('.') << (currentRun != totalNumberOfRuns ? '|' : '.') << std::right
-                << std::setw(barWidth - static_cast<int>(std::ceil(progress * barWidth)))
-                << std::setfill('.') << '.' << std::right << std::fixed << std::setw(6)
-                << std::setfill(' ') << std::setprecision(2) << progress * 100.0f << " %";
-      if (currentRun != totalNumberOfRuns) {
-        std::cout << estimatedTimeString;
-      } else {
-        std::cout << std::setfill(' ') << std::setw(static_cast<int>(estimatedTimeString.length()))
-                  << " ";
-      }
-      std::cout << std::flush;
     }
-  }
   }
 
   // dump the complete config to make sure that we can produce the report once we ran the experiment
@@ -510,13 +488,8 @@
         "No statistics were generated, thus no report can be compiled.");
   }
   else if(stats.size() == 1u){ // Single query report
-<<<<<<< HEAD
     esp::ompltools::SingleQueryReport report(config, stats[0u]);
     report.generateReport();
-=======
-    esp::ompltools::ExperimentReport report(config, stats[0u]);
-  report.generateReport();
->>>>>>> 200aed55
     reportPath = report.compileReport();
   }
   else{ // Multiquery report
