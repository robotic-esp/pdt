/*********************************************************************
 * Software License Agreement (BSD License)
 *
 *  Copyright (c) 2014-2017     University of Toronto
 *  Copyright (c) 2018-present  University of Oxford
 *  All rights reserved.
 *
 *  Redistribution and use in source and binary forms, with or without
 *  modification, are permitted provided that the following conditions
 *  are met:
 *
 *   * Redistributions of source code must retain the above copyright
 *     notice, this list of conditions and the following disclaimer.
 *   * Redistributions in binary form must reproduce the above
 *     copyright notice, this list of conditions and the following
 *     disclaimer in the documentation and/or other materials provided
 *     with the distribution.
 *   * Neither the names of the copyright holders nor the names of its
 *     contributors may be used to endorse or promote products derived
 *     from this software without specific prior written permission.
 *
 *  THIS SOFTWARE IS PROVIDED BY THE COPYRIGHT HOLDERS AND CONTRIBUTORS
 *  "AS IS" AND ANY EXPRESS OR IMPLIED WARRANTIES, INCLUDING, BUT NOT
 *  LIMITED TO, THE IMPLIED WARRANTIES OF MERCHANTABILITY AND FITNESS
 *  FOR A PARTICULAR PURPOSE ARE DISCLAIMED. IN NO EVENT SHALL THE
 *  COPYRIGHT OWNER OR CONTRIBUTORS BE LIABLE FOR ANY DIRECT, INDIRECT,
 *  INCIDENTAL, SPECIAL, EXEMPLARY, OR CONSEQUENTIAL DAMAGES (INCLUDING,
 *  BUT NOT LIMITED TO, PROCUREMENT OF SUBSTITUTE GOODS OR SERVICES;
 *  LOSS OF USE, DATA, OR PROFITS; OR BUSINESS INTERRUPTION) HOWEVER
 *  CAUSED AND ON ANY THEORY OF LIABILITY, WHETHER IN CONTRACT, STRICT
 *  LIABILITY, OR TORT (INCLUDING NEGLIGENCE OR OTHERWISE) ARISING IN
 *  ANY WAY OUT OF THE USE OF THIS SOFTWARE, EVEN IF ADVISED OF THE
 *  POSSIBILITY OF SUCH DAMAGE.
 *********************************************************************/

// Authors: Marlin Strub

#include <functional>
#include <future>
#include <iomanip>
#include <iostream>
#include <thread>
#include <vector>

#include <experimental/filesystem>

#include <ompl/base/PlannerTerminationCondition.h>
#include <ompl/geometric/planners/rrt/RRTConnect.h>
#include <ompl/util/Console.h>

#include "esp_configuration/configuration.h"
#include "esp_factories/context_factory.h"
#include "esp_factories/planner_factory.h"
#include "esp_performance_loggers/performance_loggers.h"
#include "esp_planning_contexts/all_contexts.h"
#include "esp_statistics/statistics.h"
#include "esp_tikz/experiment_report.h"
#include "esp_time/time.h"
#include "esp_utilities/get_best_cost.h"

using namespace std::string_literals;
namespace fs = std::experimental::filesystem;

int main(const int argc, const char **argv) {
  // Read the config files.
  auto config = std::make_shared<esp::ompltools::Configuration>(argc, argv);
  config->registerAsExperiment();

  // Record the experiment start time.
  auto experimentStartTime = std::chrono::system_clock::now();
  auto experimentStartTimeString = esp::ompltools::time::toDateString(experimentStartTime);

  // Create the context for this experiment.
  esp::ompltools::ContextFactory contextFactory(config);
  auto context = contextFactory.create(config->get<std::string>("experiment/context"));

  // Create a planner factory for planners in this context.
  esp::ompltools::PlannerFactory plannerFactory(config, context);

  // Print some basic info about this benchmark.
  auto estimatedRuntime = config->get<std::size_t>("experiment/numRuns") *
                          config->get<std::vector<std::string>>("experiment/planners").size() *
                          context->getMaxSolveDuration();
  auto estimatedDoneBy =
      esp::ompltools::time::toDateString(std::chrono::time_point_cast<std::chrono::nanoseconds>(
          std::chrono::time_point_cast<esp::ompltools::time::Duration>(experimentStartTime) +
          estimatedRuntime));
  std::cout << "\nBenchmark parameters\n";
  std::cout << std::setw(2) << std::setfill(' ') << ' ' << std::left << std::setw(30)
            << std::setfill('.') << "Number of planners" << std::setw(20) << std::right
            << config->get<std::vector<std::string>>("experiment/planners").size() << '\n';
  std::cout << std::setw(2) << std::setfill(' ') << ' ' << std::left << std::setw(30)
            << std::setfill('.') << "Number of runs per planner" << std::setw(20) << std::right
            << config->get<std::size_t>("experiment/numRuns") << '\n';
  std::cout << std::setw(2) << std::setfill(' ') << ' ' << std::left << std::setw(30)
            << std::setfill('.') << "Maximum time per run" << std::setw(20) << std::right
            << context->getMaxSolveDuration().count() << " s\n";
  std::cout << std::setw(2) << std::setfill(' ') << ' ' << std::left << std::setw(30)
            << std::setfill('.') << "Cost log frequency" << std::setw(20) << std::right
            << config->get<std::size_t>("experiment/logFrequency") << " Hz\n";
  std::cout << std::setw(2) << std::setfill(' ') << ' ' << std::left << std::setw(30)
            << std::setfill('.') << "Expected runtime no more than" << std::setw(20) << std::right
            << esp::ompltools::time::toDurationString(estimatedRuntime) << " HH:MM:SS\n";
  std::cout << std::setw(2) << std::setfill(' ') << ' ' << std::left << std::setw(30)
            << std::setfill('.') << "Expected to be done before" << std::setw(20) << std::right
            << estimatedDoneBy << " YYYY-MM-DD_HH-MM-SS\n";
  std::cout << std::setw(2) << std::setfill(' ') << ' ' << std::left << std::setw(30)
            << std::setfill('.') << "Random number seed" << std::setw(20) << std::right
            << ompl::RNG::getSeed() << '\n';

  // Print some info about the context of this benchmark.
  std::cout << "\nContext parameters\n";
  std::cout << std::setw(2) << std::setfill(' ') << ' ' << std::left << std::setw(30)
            << std::setfill('.') << "Context name" << std::setw(20) << std::right
            << config->get<std::string>("experiment/context") << '\n';
  std::cout << std::setw(2) << std::setfill(' ') << ' ' << std::left << std::setw(30)
            << std::setfill('.') << "Problem dimension" << std::setw(20) << std::right
            << context->getDimension() << '\n';
  std::cout << std::setw(2) << std::setfill(' ') << ' ' << std::left << std::setw(30)
            << std::setfill('.') << "State space" << std::setw(20) << std::right
            << context->getStateSpace()->getName() << '\n';
  std::cout << std::setw(2) << std::setfill(' ') << ' ' << std::left << std::setw(30)
            << std::setfill('.') << "State space measure" << std::setw(20) << std::right
            << context->getSpaceInformation()->getSpaceMeasure() << '\n';
  std::cout << std::setw(2) << std::setfill(' ') << ' ' << std::left << std::setw(30)
            << std::setfill('.') << "State space maximum extent" << std::setw(20) << std::right
            << context->getSpaceInformation()->getMaximumExtent() << '\n';
  std::cout << std::setw(2) << std::setfill(' ') << ' ' << std::left << std::setw(30)
            << std::setfill('.') << "Relative collision resolution" << std::setw(20) << std::right
            << context->getSpaceInformation()->getStateValidityCheckingResolution() << '\n';
  std::cout << std::setw(2) << std::setfill(' ') << ' ' << std::left << std::setw(30)
            << std::setfill('.') << "Absolute collision resolution" << std::setw(20) << std::right
            << context->getStateSpace()->getLongestValidSegmentLength() << '\n';
  std::cout << std::setw(2) << std::setfill(' ') << ' ' << std::left << std::setw(30)
            << std::setfill('.') << "Objective" << std::setw(20) << std::right
            << context->getObjective()->getDescription() << '\n';
  std::cout << std::setw(2) << std::setfill(' ') << ' ' << std::left << std::setw(30)
            << std::setfill('.') << "Cost threshold" << std::setw(20) << std::right
            << context->getObjective()->getCostThreshold() << '\n';

  // Setup the results table.
  std::cout << "\nTesting planners\n";
  for (const auto &plannerName : config->get<std::vector<std::string>>("experiment/planners")) {
    std::cout << std::setw(2) << std::setfill(' ') << ' ' << plannerName << '\n';
  }
  std::cout << "\nBenchmark\n";

  // Create a name for this experiment.
  std::string experimentName = experimentStartTimeString + "_" + context->getName();
  config->add<std::string>("experiment/name", experimentName);

  // Create the directory for the results of this experiment to live in.
  fs::path experimentDirectory(fs::path(config->get<std::string>("experiment/baseDirectory")) /
                               experimentName);
  config->add<std::string>("experiment/experimentDirectory", fs::absolute(experimentDirectory).string());

  // Create the performance log.
  esp::ompltools::ResultLog<esp::ompltools::TimeCostLogger> results(experimentDirectory /
                                                                    "results.csv"s);

  // Add the result path to the experiment.
  config->add<std::string>("experiment/results", results.getFilePath());

  // Compute the total number of runs.
  const auto totalNumberOfRuns =
      config->get<std::size_t>("experiment/numRuns") *
      config->get<std::vector<std::string>>("experiment/planners").size();
  auto currentRun = 0u;

  // May the best planner win.
  for (std::size_t i = 0; i < config->get<std::size_t>("experiment/numRuns"); ++i) {
    // Randomly shuffle the planners.
    auto plannerNames = config->get<std::vector<std::string>>("experiment/planners");
    std::random_shuffle(plannerNames.begin(), plannerNames.end());

    for (const auto &plannerName : plannerNames) {
      // Create the logger for this run.
      esp::ompltools::TimeCostLogger logger(context->getMaxSolveDuration(),
                                            config->get<double>("experiment/logFrequency"));

      // The following results in more consistent measurements. I don't fully understand why, but it
      // seems to be connected to creating a separate thread.
      {
        auto reconciler =
            std::make_shared<ompl::geometric::RRTConnect>(context->getSpaceInformation());
        reconciler->setName("ReconcilingPlanner");
        reconciler->setProblemDefinition(context->instantiateNewProblemDefinition());
        auto hotpath = std::async(std::launch::async, [&reconciler]() {
          reconciler->solve(ompl::base::timedPlannerTerminationCondition(0.0));
        });
        hotpath.get();
      }

      // Allocate the planner.
      auto [planner, plannerType] = plannerFactory.create(plannerName);

      // Set it up.
      const auto setupStartTime = esp::ompltools::time::Clock::now();
      planner->setup();
      const auto setupDuration = esp::ompltools::time::Clock::now() - setupStartTime;

      // Compute the duration we have left for solving.
      const auto maxSolveDuration =
          esp::ompltools::time::seconds(context->getMaxSolveDuration() - setupDuration);
      const std::chrono::microseconds idle(1000000u /
                                           config->get<std::size_t>("experiment/logFrequency"));

      // Solve the problem on a separate thread.
      esp::ompltools::time::Clock::time_point addMeasurementStart;
      const auto solveStartTime = esp::ompltools::time::Clock::now();
      std::future<void> future = std::async(std::launch::async, [&planner, &maxSolveDuration]() {
        planner->solve(maxSolveDuration);
      });

      // Log the intermediate best costs.
      do {
        addMeasurementStart = esp::ompltools::time::Clock::now();
        logger.addMeasurement(setupDuration + (addMeasurementStart - solveStartTime),
                              esp::ompltools::utilities::getBestCost(planner, plannerType));

        // Stop logging intermediate best costs if the planner overshoots.
        if (esp::ompltools::time::seconds(addMeasurementStart - solveStartTime) >
            maxSolveDuration) {
          break;
        }
      } while (future.wait_until(addMeasurementStart + idle) != std::future_status::ready);

      // Wait until the planner returns.
      OMPL_DEBUG(
          "Stopped logging results for planner '%s' because it overshot the termination condition.",
          plannerName.c_str());
      future.get();

      // Get the final runtime.
      const auto totalDuration =
          setupDuration + (esp::ompltools::time::Clock::now() - solveStartTime);

      // Store the final cost.
      const auto problem = planner->getProblemDefinition();
      if (problem->hasExactSolution()) {
        logger.addMeasurement(totalDuration,
                              problem->getSolutionPath()->cost(context->getObjective()));
      } else {
        logger.addMeasurement(totalDuration,
                              ompl::base::Cost(context->getObjective()->infiniteCost()));
      }

      // Anytime planners can stop early, e.g. if they know that they found the optimal solution.
      // Thus, we need to add an additional final measurement point at the maximum runtime.
      const auto maxRunDuration = context->getMaxSolveDuration();
      if (totalDuration < maxRunDuration) {
        if (problem->hasExactSolution()) {
          logger.addMeasurement(maxRunDuration,
                                problem->getSolutionPath()->cost(context->getObjective()));
        } else {
          logger.addMeasurement(maxRunDuration,
                                ompl::base::Cost(context->getObjective()->infiniteCost()));
        }
      }

      // Add this run to the log and report it to the console.
      results.addResult(planner->getName(), logger);

      // Compute the progress.
      ++currentRun;
      const auto progress = static_cast<float>(currentRun) / static_cast<float>(totalNumberOfRuns);
      constexpr auto barWidth = 36;

      // estimate how much time is left by extrapolating from the time spent so far.
      // This is more accurate than subtracting the time used so far from the worst case total time
      // since it can take planners that terminate early into account.
      const auto timeSoFar = std::chrono::system_clock::now() - experimentStartTime;
      const auto extrapolatedRuntime = timeSoFar / progress;
      const auto estimatedTimeString =
          " (est. time left: "s +
          esp::ompltools::time::toDurationString(
              std::chrono::ceil<std::chrono::seconds>(extrapolatedRuntime - timeSoFar)) +
          ")"s;

      std::cout << '\r' << std::setw(2) << std::setfill(' ') << std::right << ' ' << "Progress"
                << (std::ceil(progress * barWidth) != barWidth
                        ? std::setw(static_cast<int>(std::ceil(progress * barWidth)))
                        : std::setw(static_cast<int>(std::ceil(progress * barWidth) - 1u)))
                << std::setfill('.') << (currentRun != totalNumberOfRuns ? '|' : '.') << std::right
                << std::setw(barWidth - static_cast<int>(std::ceil(progress * barWidth)))
                << std::setfill('.') << '.' << std::right << std::fixed << std::setw(6)
<<<<<<< HEAD
                << std::setfill(' ') << std::setprecision(2) << progress * 100.0f << " %"
                << std::flush;
=======
                << std::setfill(' ') << std::setprecision(2) << progress * 100.0f << " %";
      if (currentRun != totalNumberOfRuns) {
        std::cout << estimatedTimeString;
      } else {
        std::cout << std::setfill(' ') << std::setw(static_cast<int>(estimatedTimeString.length()))
                  << " ";
      }
      std::cout << std::flush;
>>>>>>> 5a889905
    }
  }

  // dump the complete config to make sure that we can produce the report once we ran the experiment
  auto configPath = experimentDirectory / "config.json"s;
  config->dumpAll(configPath.string());

  // Register the end time of the experiment.
  auto experimentEndTime = std::chrono::system_clock::now();
  auto experimentEndTimeString = esp::ompltools::time::toDateString(experimentEndTime);
  esp::ompltools::time::Duration experimentDuration = experimentEndTime - experimentStartTime;

  // Report the elapsed time and some statistics.
  std::cout << '\n'
            << std::setw(2u) << std::setfill(' ') << ' ' << std::setw(30) << std::setfill('.')
            << std::left << "Elapsed time" << std::setw(20) << std::right
            << esp::ompltools::time::toDurationString(experimentEndTime - experimentStartTime)
            << " HH:MM:SS\n"
            << std::setw(2u) << std::setfill(' ') << ' ' << std::setw(30) << std::setfill('.')
            << std::left << "Number of checked motions" << std::setw(20) << std::right
            << context->getSpaceInformation()->getCheckedMotionCount() << '\n'
            << std::setw(2u) << std::setfill(' ') << ' ' << std::setw(30) << std::setfill('.')
            << std::left << "Percentage of valid motions" << std::setw(20) << std::right
            << context->getSpaceInformation()->getMotionValidator()->getValidMotionFraction() *
                   100.0f
            << " %\n";

  // Inform that the report is being compiled.
  std::cout << "\nReport\n"
            << std::setw(2u) << std::setfill(' ') << ' '
            << "Compiling (this may take a couple of minutes)" << std::flush;

  // Generate the statistic.
  esp::ompltools::Statistics stats(config, true);

  // Generate the report.
  esp::ompltools::ExperimentReport report(config, stats);
  report.generateReport();
  auto reportPath = report.compileReport();

  // Inform that we are done compiling the report.
  std::cout << '\r' << std::setw(47u) << std::setfill(' ') << ' ' << '\r' << std::setw(2u)
            << std::setfill(' ') << ' ' << "Compilation done\n"
            << std::flush;

  // Log some info to a log file.
  auto logPath = experimentDirectory / "log.txt"s;
  ompl::msg::OutputHandlerFile log(logPath.c_str());
  ompl::msg::setLogLevel(ompl::msg::LogLevel::LOG_INFO);
  ompl::msg::useOutputHandler(&log);
  OMPL_INFORM("Start of experiment: '%s'",
              esp::ompltools::time::toDateString(experimentStartTime).c_str());
  OMPL_INFORM("End of experiment: '%s'",
              esp::ompltools::time::toDateString(experimentEndTime).c_str());
  OMPL_INFORM("Duration of experiment: '%s'",
              esp::ompltools::time::toDurationString(experimentDuration).c_str());
  OMPL_INFORM("Wrote results to '%s'", results.getFilePath().c_str());

  // Inform where we wrote the report to.
  std::cout << std::setw(2u) << std::setfill(' ') << ' ' << "Location " << reportPath << "\n\n";

  // Dump the accessed parameters next to the results file.
  // This overwrites the previously dumped config with one that only consists of the
  // accessed parameters.
  config->dumpAccessed(configPath.string());

  return 0;
}<|MERGE_RESOLUTION|>--- conflicted
+++ resolved
@@ -284,10 +284,6 @@
                 << std::setfill('.') << (currentRun != totalNumberOfRuns ? '|' : '.') << std::right
                 << std::setw(barWidth - static_cast<int>(std::ceil(progress * barWidth)))
                 << std::setfill('.') << '.' << std::right << std::fixed << std::setw(6)
-<<<<<<< HEAD
-                << std::setfill(' ') << std::setprecision(2) << progress * 100.0f << " %"
-                << std::flush;
-=======
                 << std::setfill(' ') << std::setprecision(2) << progress * 100.0f << " %";
       if (currentRun != totalNumberOfRuns) {
         std::cout << estimatedTimeString;
@@ -296,7 +292,6 @@
                   << " ";
       }
       std::cout << std::flush;
->>>>>>> 5a889905
     }
   }
 
