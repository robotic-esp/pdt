/*********************************************************************
 * Software License Agreement (BSD License)
 *
 *  Copyright (c) 2014-2017     University of Toronto
 *  Copyright (c) 2018-present  University of Oxford
 *  All rights reserved.
 *
 *  Redistribution and use in source and binary forms, with or without
 *  modification, are permitted provided that the following conditions
 *  are met:
 *
 *   * Redistributions of source code must retain the above copyright
 *     notice, this list of conditions and the following disclaimer.
 *   * Redistributions in binary form must reproduce the above
 *     copyright notice, this list of conditions and the following
 *     disclaimer in the documentation and/or other materials provided
 *     with the distribution.
 *   * Neither the names of the copyright holders nor the names of its
 *     contributors may be used to endorse or promote products derived
 *     from this software without specific prior written permission.
 *
 *  THIS SOFTWARE IS PROVIDED BY THE COPYRIGHT HOLDERS AND CONTRIBUTORS
 *  "AS IS" AND ANY EXPRESS OR IMPLIED WARRANTIES, INCLUDING, BUT NOT
 *  LIMITED TO, THE IMPLIED WARRANTIES OF MERCHANTABILITY AND FITNESS
 *  FOR A PARTICULAR PURPOSE ARE DISCLAIMED. IN NO EVENT SHALL THE
 *  COPYRIGHT OWNER OR CONTRIBUTORS BE LIABLE FOR ANY DIRECT, INDIRECT,
 *  INCIDENTAL, SPECIAL, EXEMPLARY, OR CONSEQUENTIAL DAMAGES (INCLUDING,
 *  BUT NOT LIMITED TO, PROCUREMENT OF SUBSTITUTE GOODS OR SERVICES;
 *  LOSS OF USE, DATA, OR PROFITS; OR BUSINESS INTERRUPTION) HOWEVER
 *  CAUSED AND ON ANY THEORY OF LIABILITY, WHETHER IN CONTRACT, STRICT
 *  LIABILITY, OR TORT (INCLUDING NEGLIGENCE OR OTHERWISE) ARISING IN
 *  ANY WAY OUT OF THE USE OF THIS SOFTWARE, EVEN IF ADVISED OF THE
 *  POSSIBILITY OF SUCH DAMAGE.
 *********************************************************************/

// Authors: Marlin Strub

#include <functional>
#include <future>
#include <iomanip>
#include <iostream>
#include <thread>
#include <vector>

#include <experimental/filesystem>

#include <ompl/base/PlannerTerminationCondition.h>
#include <ompl/geometric/planners/rrt/RRTConnect.h>
#include <ompl/util/Console.h>

#include "esp_configuration/configuration.h"
#include "esp_factories/context_factory.h"
#include "esp_factories/planner_factory.h"
#include "esp_performance_loggers/performance_loggers.h"
#include "esp_planning_contexts/all_contexts.h"
#include "esp_statistics/statistics.h"
#include "esp_tikz/experiment_report.h"
#include "esp_time/time.h"
#include "esp_utilities/get_best_cost.h"

using namespace std::string_literals;
namespace fs = std::experimental::filesystem;

int main(int argc, char **argv) {
  // Read the config files.
  auto config = std::make_shared<esp::ompltools::Configuration>(argc, argv);
  config->registerAsExperiment();

  // Record the experiment start time.
  auto experimentStartTime = std::chrono::system_clock::now();
  auto experimentStartTimeString = esp::ompltools::time::toDateString(experimentStartTime);

  // Create the context for this experiment.
  esp::ompltools::ContextFactory contextFactory(config);
  auto context = contextFactory.create(config->get<std::string>("experiment/context"));

  // Create a planner factory for planners in this context.
  esp::ompltools::PlannerFactory plannerFactory(config, context);

  // Print some basic info about this experiment.
<<<<<<< HEAD
  std::cout << "\nExecuting " << config->get<std::size_t>("experiment/numRuns") << " runs of "
            << config->get<std::string>("experiment/context") << " with " << ompl::RNG::getSeed()
            << " as the seed and a maximum runtime of " << context->getMaxSolveDuration()
            << " seconds.\n";
=======
  std::cout
      << "\nExecuting " << config->get<std::size_t>("Experiment/numRuns") << " runs of "
      << config->get<std::string>("Experiment/context") << " with " << ompl::RNG::getSeed()
      << " as the seed and a maximum runtime of " << context->getMaxSolveDuration().count()
      << " seconds per planner.\n"
      << "This benchmark should be done by "
      << esp::ompltools::time::toDateString(std::chrono::time_point_cast<std::chrono::nanoseconds>(
             std::chrono::time_point_cast<esp::ompltools::time::Duration>(experimentStartTime) +
             config->get<std::size_t>("Experiment/numRuns") *
                 config->get<std::vector<std::string>>("Experiment/planners").size() *
                 context->getMaxSolveDuration()))
      << ".\n";
>>>>>>> 03f04d80

  // Setup the results table.
  std::cout << '\n';
  for (const auto &plannerName : config->get<std::vector<std::string>>("experiment/planners")) {
    std::cout << std::setw(7) << std::setfill(' ') << ' ' << std::setw(21) << std::setfill(' ')
              << std::left << std::string(plannerName);
  }
  std::cout << '\n';

  // Create a name for this experiment.
  std::string experimentName = experimentStartTimeString + '_' + context->getName();
  config->add<std::string>("experiment/name", experimentName);

  // Create the directory for the results of this experiment to live in.
  fs::path experimentDirectory(config->get<std::string>("experiment/executable") + "s/"s +
                               experimentName);

  // Create the performance log.
  esp::ompltools::ResultLog<esp::ompltools::TimeCostLogger> results(experimentDirectory /
                                                                    "results.csv"s);

  // May the best planner win.
  for (std::size_t i = 0; i < config->get<std::size_t>("experiment/numRuns"); ++i) {
    std::cout << '\n' << std::setw(4) << std::right << std::setfill(' ') << i << " | ";
    for (const auto &plannerName : config->get<std::vector<std::string>>("experiment/planners")) {
      // Create the logger for this run.
      esp::ompltools::TimeCostLogger logger(context->getMaxSolveDuration(),
                                            config->get<std::size_t>("experiment/logFrequency"));

      // The following results in more consistent measurements. I don't fully understand why, but it
      // seems to be connected to creating a separate thread.
      {
        auto reconciler =
            std::make_shared<ompl::geometric::RRTConnect>(context->getSpaceInformation());
        reconciler->setProblemDefinition(context->instantiateNewProblemDefinition());
        auto hotpath = std::async(std::launch::async, [&reconciler]() {
          reconciler->solve(ompl::base::timedPlannerTerminationCondition(0.0));
        });
        hotpath.get();
      }

      // Allocate the planner.
      auto [planner, plannerType] = plannerFactory.create(plannerName);

      // Set it up.
      const auto setupStartTime = esp::ompltools::time::Clock::now();
      planner->setup();
      const auto setupDuration = esp::ompltools::time::Clock::now() - setupStartTime;

      // Compute the duration we have left for solving.
      const auto maxSolveDuration =
          esp::ompltools::time::seconds(context->getMaxSolveDuration() - setupDuration);
      const std::chrono::microseconds idle(1000000u /
                                           config->get<std::size_t>("experiment/logFrequency"));

      // Solve the problem on a separate thread.
      esp::ompltools::time::Clock::time_point addMeasurementStart;
      const auto solveStartTime = esp::ompltools::time::Clock::now();
      std::future<void> future = std::async(std::launch::async, [&planner, &maxSolveDuration]() {
        planner->solve(maxSolveDuration);
      });

      // Log the intermediate best costs.
      do {
        addMeasurementStart = esp::ompltools::time::Clock::now();
        logger.addMeasurement(setupDuration + (esp::ompltools::time::Clock::now() - solveStartTime),
                              esp::ompltools::utilities::getBestCost(planner, plannerType));
      } while (future.wait_until(addMeasurementStart + idle) != std::future_status::ready);
      future.get();

      // Get the final runtime.
      const auto totalDuration =
          setupDuration + (esp::ompltools::time::Clock::now() - solveStartTime);

      // Store the final cost.
      const auto problem = planner->getProblemDefinition();
      if (problem->hasExactSolution()) {
        logger.addMeasurement(totalDuration,
                              problem->getSolutionPath()->cost(context->getObjective()));
      } else {
        logger.addMeasurement(totalDuration,
                              ompl::base::Cost(std::numeric_limits<double>::infinity()));
      }

      // Add this run to the log and report it to the console.
      results.addResult(planner->getName(), logger);
      const auto result = logger.lastMeasurement();
      std::cout << std::setw(17) << std::left << result.first << std::setw(8) << std::fixed
                << result.second << " | " << std::flush;
    }
  }

  // Register the end time of the experiment.
  auto experimentEndTime = std::chrono::system_clock::now();
  auto experimentEndTimeString = esp::ompltools::time::toDateString(experimentEndTime);
  esp::ompltools::time::Duration experimentDuration = experimentEndTime - experimentStartTime;

  // Log some info to a log file.
  auto logPath = experimentDirectory / "log.txt"s;
  ompl::msg::OutputHandlerFile log(logPath.c_str());
  ompl::msg::setLogLevel(ompl::msg::LogLevel::LOG_INFO);
  ompl::msg::useOutputHandler(&log);
  OMPL_INFORM("Start of experiment: '%s'",
              esp::ompltools::time::toDateString(experimentStartTime).c_str());
  OMPL_INFORM("End of experiment: '%s'",
              esp::ompltools::time::toDateString(experimentEndTime).c_str());
  OMPL_INFORM("Duration of experiment: '%s'",
              esp::ompltools::time::toDurationString(experimentDuration).c_str());
  OMPL_INFORM("Wrote results to '%s'", results.getFilePath().c_str());

  // Dump the accessed parameters next to the results file.
  auto configPath = experimentDirectory / "config.json"s;
  config->add<std::string>("experiment/results", results.getFilePath());
  config->dumpAccessed(fs::current_path().string() + '/' + configPath.string());
  OMPL_INFORM("Wrote configuration to '%s'", configPath.c_str());

  // Report success.
  std::cout << "\n\nExperiment ran for:\t" << (experimentEndTime - experimentStartTime) << "\t\t("
            << experimentStartTimeString << " -- " << experimentEndTimeString << ")\n"
            << "\nWrote results to:\t" << results.getFilePath() << "\nWrote config to:\t"
            << fs::current_path() / configPath << "\nWrote log to:\t\t"
            << fs::current_path() / logPath << "\n\n";

  // If we're automatically generating the report, now is the time to do so.
  if (config->get<bool>("experiment/report/automatic")) {
    std::cout << "Compiling report. This may take a couple of minutes.\n";
    // Generate the statistic.
    esp::ompltools::Statistics stats(config, true);

    // Generate the report.
    esp::ompltools::ExperimentReport report(config, stats);
    report.generateReport();
    report.compileReport();
  }

  return 0;
}<|MERGE_RESOLUTION|>--- conflicted
+++ resolved
@@ -78,12 +78,6 @@
   esp::ompltools::PlannerFactory plannerFactory(config, context);
 
   // Print some basic info about this experiment.
-<<<<<<< HEAD
-  std::cout << "\nExecuting " << config->get<std::size_t>("experiment/numRuns") << " runs of "
-            << config->get<std::string>("experiment/context") << " with " << ompl::RNG::getSeed()
-            << " as the seed and a maximum runtime of " << context->getMaxSolveDuration()
-            << " seconds.\n";
-=======
   std::cout
       << "\nExecuting " << config->get<std::size_t>("Experiment/numRuns") << " runs of "
       << config->get<std::string>("Experiment/context") << " with " << ompl::RNG::getSeed()
@@ -96,7 +90,6 @@
                  config->get<std::vector<std::string>>("Experiment/planners").size() *
                  context->getMaxSolveDuration()))
       << ".\n";
->>>>>>> 03f04d80
 
   // Setup the results table.
   std::cout << '\n';
