/*********************************************************************
 * Software License Agreement (BSD License)
 *
 *  Copyright (c) 2014, University of Toronto
 *  All rights reserved.
 *
 *  Redistribution and use in source and binary forms, with or without
 *  modification, are permitted provided that the following conditions
 *  are met:
 *
 *   * Redistributions of source code must retain the above copyright
 *     notice, this list of conditions and the following disclaimer.
 *   * Redistributions in binary form must reproduce the above
 *     copyright notice, this list of conditions and the following
 *     disclaimer in the documentation and/or other materials provided
 *     with the distribution.
 *   * Neither the name of the University of Toronto nor the names of its
 *     contributors may be used to endorse or promote products derived
 *     from this software without specific prior written permission.
 *
 *  THIS SOFTWARE IS PROVIDED BY THE COPYRIGHT HOLDERS AND CONTRIBUTORS
 *  "AS IS" AND ANY EXPRESS OR IMPLIED WARRANTIES, INCLUDING, BUT NOT
 *  LIMITED TO, THE IMPLIED WARRANTIES OF MERCHANTABILITY AND FITNESS
 *  FOR A PARTICULAR PURPOSE ARE DISCLAIMED. IN NO EVENT SHALL THE
 *  COPYRIGHT OWNER OR CONTRIBUTORS BE LIABLE FOR ANY DIRECT, INDIRECT,
 *  INCIDENTAL, SPECIAL, EXEMPLARY, OR CONSEQUENTIAL DAMAGES (INCLUDING,
 *  BUT NOT LIMITED TO, PROCUREMENT OF SUBSTITUTE GOODS OR SERVICES;
 *  LOSS OF USE, DATA, OR PROFITS; OR BUSINESS INTERRUPTION) HOWEVER
 *  CAUSED AND ON ANY THEORY OF LIABILITY, WHETHER IN CONTRACT, STRICT
 *  LIABILITY, OR TORT (INCLUDING NEGLIGENCE OR OTHERWISE) ARISING IN
 *  ANY WAY OUT OF THE USE OF THIS SOFTWARE, EVEN IF ADVISED OF THE
 *  POSSIBILITY OF SUCH DAMAGE.
 *********************************************************************/

// Authors: Marlin Strub

#pragma once

#include "nlohmann/json.hpp"

namespace esp {

namespace ompltools {

enum class PLANNER_TYPE {
  BITSTAR,
  BITSTARREGRESSION,
  LBTRRT,
  RRTCONNECT,
  RRTSHARP,
  RRTSTAR,
  SBITSTAR,
<<<<<<< HEAD
  TBDSTAR,
=======
  INVALID,
>>>>>>> 05e4788e
};

NLOHMANN_JSON_SERIALIZE_ENUM(PLANNER_TYPE, {
                                               {PLANNER_TYPE::BITSTAR, "BITstar"},
                                               {PLANNER_TYPE::BITSTARREGRESSION, "BITstarRegression"},
                                               {PLANNER_TYPE::LBTRRT, "LBTRRT"},
                                               {PLANNER_TYPE::RRTCONNECT, "RRTConnect"},
                                               {PLANNER_TYPE::RRTSHARP, "RRTsharp"},
                                               {PLANNER_TYPE::RRTSTAR, "RRTstar"},
                                               {PLANNER_TYPE::SBITSTAR, "SBITstar"},
<<<<<<< HEAD
                                               {PLANNER_TYPE::TBDSTAR, "TBDstar"},
=======
                                               {PLANNER_TYPE::INVALID, "invalid"},
>>>>>>> 05e4788e
                                           })

}  // namespace ompltools

}  // namespace esp<|MERGE_RESOLUTION|>--- conflicted
+++ resolved
@@ -50,11 +50,8 @@
   RRTSHARP,
   RRTSTAR,
   SBITSTAR,
-<<<<<<< HEAD
   TBDSTAR,
-=======
   INVALID,
->>>>>>> 05e4788e
 };
 
 NLOHMANN_JSON_SERIALIZE_ENUM(PLANNER_TYPE, {
@@ -65,11 +62,8 @@
                                                {PLANNER_TYPE::RRTSHARP, "RRTsharp"},
                                                {PLANNER_TYPE::RRTSTAR, "RRTstar"},
                                                {PLANNER_TYPE::SBITSTAR, "SBITstar"},
-<<<<<<< HEAD
                                                {PLANNER_TYPE::TBDSTAR, "TBDstar"},
-=======
                                                {PLANNER_TYPE::INVALID, "invalid"},
->>>>>>> 05e4788e
                                            })
 
 }  // namespace ompltools
