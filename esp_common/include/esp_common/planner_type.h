--- conflicted
+++ resolved
@@ -45,13 +45,8 @@
 enum class PLANNER_TYPE {
   INVALID,
   ABITSTAR,
-<<<<<<< HEAD
-  AITSTAR,
-  AEITSTAR,
-=======
   AEITSTAR,
   AITSTAR,
->>>>>>> a722741c
   BITSTAR,
   INFORMEDRRTSTAR,
   LBTRRT,
@@ -63,15 +58,9 @@
 
 NLOHMANN_JSON_SERIALIZE_ENUM(PLANNER_TYPE, {
                                                {PLANNER_TYPE::INVALID, "invalid"},
-<<<<<<< HEAD
-                                               {PLANNER_TYPE::ABITSTAR, "SBITstar"},
-                                               {PLANNER_TYPE::AITSTAR, "AITstar"},
-                                               {PLANNER_TYPE::AEITSTAR, "AEITstar"},
-=======
                                                {PLANNER_TYPE::ABITSTAR, "ABITstar"},
                                                {PLANNER_TYPE::AEITSTAR, "AEITstar"},
                                                {PLANNER_TYPE::AITSTAR, "AITstar"},
->>>>>>> a722741c
                                                {PLANNER_TYPE::BITSTAR, "BITstar"},
                                                {PLANNER_TYPE::INFORMEDRRTSTAR, "InformedRRTstar"},
                                                {PLANNER_TYPE::LBTRRT, "LBTRRT"},
