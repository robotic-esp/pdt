/*********************************************************************
 * Software License Agreement (BSD License)
 *
 *  Copyright (c) 2014, University of Toronto
 *  All rights reserved.
 *
 *  Redistribution and use in source and binary forms, with or without
 *  modification, are permitted provided that the following conditions
 *  are met:
 *
 *   * Redistributions of source code must retain the above copyright
 *     notice, this list of conditions and the following disclaimer.
 *   * Redistributions in binary form must reproduce the above
 *     copyright notice, this list of conditions and the following
 *     disclaimer in the documentation and/or other materials provided
 *     with the distribution.
 *   * Neither the name of the University of Toronto nor the names of its
 *     contributors may be used to endorse or promote products derived
 *     from this software without specific prior written permission.
 *
 *  THIS SOFTWARE IS PROVIDED BY THE COPYRIGHT HOLDERS AND CONTRIBUTORS
 *  "AS IS" AND ANY EXPRESS OR IMPLIED WARRANTIES, INCLUDING, BUT NOT
 *  LIMITED TO, THE IMPLIED WARRANTIES OF MERCHANTABILITY AND FITNESS
 *  FOR A PARTICULAR PURPOSE ARE DISCLAIMED. IN NO EVENT SHALL THE
 *  COPYRIGHT OWNER OR CONTRIBUTORS BE LIABLE FOR ANY DIRECT, INDIRECT,
 *  INCIDENTAL, SPECIAL, EXEMPLARY, OR CONSEQUENTIAL DAMAGES (INCLUDING,
 *  BUT NOT LIMITED TO, PROCUREMENT OF SUBSTITUTE GOODS OR SERVICES;
 *  LOSS OF USE, DATA, OR PROFITS; OR BUSINESS INTERRUPTION) HOWEVER
 *  CAUSED AND ON ANY THEORY OF LIABILITY, WHETHER IN CONTRACT, STRICT
 *  LIABILITY, OR TORT (INCLUDING NEGLIGENCE OR OTHERWISE) ARISING IN
 *  ANY WAY OUT OF THE USE OF THIS SOFTWARE, EVEN IF ADVISED OF THE
 *  POSSIBILITY OF SUCH DAMAGE.
 *********************************************************************/

// Authors: Marlin Strub

#include "esp_visualization/tikz_visualizer.h"

#include <ompl/base/goals/GoalSpace.h>
#include <ompl/base/goals/GoalState.h>
#include <ompl/base/goals/GoalStates.h>
#include <ompl/geometric/PathGeometric.h>
#include <ompl/geometric/planners/informedtrees/bitstar/Vertex.h>

#include "esp_tikz/tikz_draw.h"
#include "esp_tikz/tikz_node.h"

namespace esp {

namespace ompltools {

using namespace std::string_literals;

TikzVisualizer::TikzVisualizer(
    const std::shared_ptr<const Configuration>& config, const std::shared_ptr<BaseContext>& context,
    const std::pair<std::shared_ptr<ompl::base::Planner>, PLANNER_TYPE>& plannerPair) :
    config_(config),
    context_(context),
    plannerType_(plannerPair.second),
    name_(plannerPair.first->getName()),
    picture_(config) {
  if (context_->getStateSpace()->getType() != ompl::base::StateSpaceType::STATE_SPACE_REAL_VECTOR &&
      context_->getStateSpace()->getType() != ompl::base::StateSpaceType::STATE_SPACE_SE2 &&
      context_->getStateSpace()->getType() != ompl::base::StateSpaceType::STATE_SPACE_REEDS_SHEPP) {
    OMPL_ERROR("Tikz visualizer only tested for real vector and SE2 state spaces.");
    throw std::runtime_error("Visualizer error.");
  }
  // Load colors from config.
  espColors_.emplace("espblack", config_->get<std::array<int, 3>>("colors/espblack"));
  espColors_.emplace("espwhite", config_->get<std::array<int, 3>>("colors/espwhite"));
  espColors_.emplace("espgray", config_->get<std::array<int, 3>>("colors/espgray"));
  espColors_.emplace("espblue", config_->get<std::array<int, 3>>("colors/espblue"));
  espColors_.emplace("espred", config_->get<std::array<int, 3>>("colors/espred"));
  espColors_.emplace("espyellow", config_->get<std::array<int, 3>>("colors/espyellow"));
  espColors_.emplace("espgreen", config_->get<std::array<int, 3>>("colors/espgreen"));
  espColors_.emplace("esppurple", config_->get<std::array<int, 3>>("colors/esppurple"));
  espColors_.emplace("esplightblue", config_->get<std::array<int, 3>>("colors/esplightblue"));
  espColors_.emplace("espdarkred", config_->get<std::array<int, 3>>("colors/espdarkred"));
}

void TikzVisualizer::render(const ompl::base::PlannerData& plannerData, std::size_t iteration,
                            const ompl::base::PathPtr path,
                            const std::shared_ptr<const PlannerSpecificData>& plannerSpecificData,
                            double iterationTime, double totalTime, double solutionCost) {
  if (context_->getStateSpace()->getType() != ompl::base::StateSpaceType::STATE_SPACE_REAL_VECTOR &&
      context_->getStateSpace()->getType() != ompl::base::StateSpaceType::STATE_SPACE_SE2) {
    OMPL_ERROR("Tikz visualizer can only visualize 2d real vector or se2 contexts.");
    throw std::runtime_error("Visualizer error.");
  }

  // Draw the obstacles.
  for (const auto& obstacle : context_->getObstacles()) {
    obstacle->accept(*this);
  }

  // Draw the antiobstacles.
  for (const auto& antiObstacle : context_->getAntiObstacles()) {
    antiObstacle->accept(*this);
  }

  // Draw the context.
  context_->accept(*this);

  // Draw the planner specific visualizations.
  drawPlannerSpecificVisualizations(plannerSpecificData);

  // Draw the vertices and edges.
  for (auto i = 0u; i < plannerData.numVertices(); ++i) {
    // Get the vertex.
    auto vertex = plannerData.getVertex(i);

    // Draw if it is valid.
    if (vertex != ompl::base::PlannerData::NO_VERTEX /* && vertex.getTag() != 0u &&
                                                        vertex.getTag() != 1u */) {
      drawVertex(vertex.getState()->as<ompl::base::RealVectorStateSpace::StateType>());

      // Get all outgoing edges of this vertex.
      std::vector<unsigned int> outgoingEdges{};
      plannerData.getEdges(i, outgoingEdges);

      // Loop over the edges to draw them if they're connecting valid vertices.
      for (std::size_t j = 0u; j < outgoingEdges.size(); ++j) {
        // Get the child.
        auto child = plannerData.getVertex(outgoingEdges.at(j));

        // Draw the edge if the child is valid.
        if (child != ompl::base::PlannerData::NO_VERTEX) {
          drawEdge(vertex.getState()->as<ompl::base::RealVectorStateSpace::StateType>(),
                   child.getState()->as<ompl::base::RealVectorStateSpace::StateType>(), "edge");
        }
      }
    }
  }

  // Draw the solution path.
  drawSolution(path);

  // Clip the picture to the boundaries.
  const auto vectorContext = std::dynamic_pointer_cast<RealVectorGeometricContext>(context_);
  const auto se2Context = std::dynamic_pointer_cast<RealVectorGeometricContext>(context_);
  auto boundaries = ompl::base::RealVectorBounds(2u);
  if (vectorContext) {
    boundaries = vectorContext->getBoundaries();
  } else if (se2Context) {
    boundaries = se2Context->getBoundaries();
  } else {
    std::runtime_error("Tikz visualizer can only handle real vector and SE2 state spaces.");
  }
  auto minX = boundaries.low.at(0);
  auto maxX = boundaries.high.at(0);
  auto minY = boundaries.low.at(1);
  auto maxY = boundaries.high.at(1);
  picture_.setClipCommand("\\clip ("s + std::to_string(minX) + ", "s + std::to_string(minY) +
                          ") rectangle (" + std::to_string(maxX) + ", "s + std::to_string(maxY) +
                          ");");
  picture_.setOptions(TikzPictureOptions({10, 10}));

  // Export to a file.
  std::stringstream texFilename;
  texFilename << config_->get<std::string>("experiment/context") << '_'
              << config_->get<std::string>("experiment/planner") << '_'
              << std::to_string(config_->get<std::size_t>("experiment/seed")) << "/tikzpictures/"
              << std::setfill('0') << std::setw(6) << iteration << ".tex";
  std::experimental::filesystem::path texPath(texFilename.str());
  picture_.write(texPath);

  // Compile the exported file.
  auto pngPath = compile(texPath, solutionCost, totalTime);

  // Log the duration to the frame times file.
  logToFrameTimes(pngPath, iterationTime);

  // Export the config if it doesn't already exist.
  auto configPath = texPath.parent_path().parent_path() / "config.json";
  if (!std::experimental::filesystem::exists(configPath)) {
    config_->dumpAccessed(configPath.string());
  }

  // Clear the picture.
  picture_.clear();
}

std::experimental::filesystem::path TikzVisualizer::compile(
    const std::experimental::filesystem::path& texPath, double cost, double time) {
  // Get the current path.
  auto currentPath = std::experimental::filesystem::current_path();

  // Create the png folder if it does not yet exist.
  std::experimental::filesystem::create_directories(texPath.parent_path().parent_path() / "png");

  // Create the standalone latex file.
  std::experimental::filesystem::path standalonePath =
      (texPath.parent_path().parent_path() / "png" / texPath.stem()).string() + ".tex"s;
  std::ofstream standalone;
  standalone.open(standalonePath.string());
  standalone.precision(5);
  standalone << std::fixed;

  // Load the required packages.
  standalone << "\\RequirePackage{shellesc}\n"
             << "\\RequirePackage{pdftexcmds}\n"
             << "\\makeatletter\n"
             << "\\let\\pdfshellescape\\pdf@shellescape\n"
             << "\\makeatother\n"
             << "\\RequirePackage{luatex85}\n"
             << "\\documentclass[convert={density=300,outext=.png}]{"
                "standalone}\n"
             << "\\usepackage{xcolor}\n"
             << "\\usepackage{fontspec}\n"
             << "\\setmainfont{Roboto}"
             << "\\usepackage{tikz}\n\n";

  // Define the colors.
  for (const auto& [name, values] : espColors_) {
    standalone << "\\definecolor{" << name << "}{RGB}{" << values[0u] << ',' << values[1u] << ','
               << values[2u] << "}\n";
  }

  // Set the styles for the tikz elements.
  standalone << "\n\\tikzset{\n"
             << "  start/.style={fill = espgreen, circle, inner sep = 0pt, minimum width = 4pt},\n"
             << "  goal/.style={fill = espred, circle, inner sep = 0pt, minimum width = 4pt},\n"
             << "  goal region/.style={fill = espred, inner sep = 0pt, opacity = 0.8},\n"
             << "  vertex/.style={fill = espblue, circle, inner sep = 0pt, minimum width = 2pt},\n"
             << "  edge/.style={espblue, thick},\n"
             << "  solution/.style={espyellow, line width = 2.0pt},\n"
             << "  boundary/.style={draw = black, thick, fill = none},\n"
             << "  obstacle/.style={draw = none, fill = black},\n"
             << "  antiobstacle/.style={draw = white, fill = white}\n"
             << "}\n";

  // Create the document.
  standalone << "\n\\begin{document}\n"
             << "\\pagecolor{white}\n"
             << "\\begin{minipage}{10cm}\n"
             << "\n\\noindent\\Huge\\vphantom{pP}\\textbf{"
             << config_->get<std::string>("planner/" + name_ + "/report/name")
             << "}\\vphantom{pP}\\\\\\LARGE Cost: ";
  if (std::isfinite(cost)) {
    standalone << cost;
  } else {
    standalone << "$\\infty$";
  }
  standalone << ", Time: " << time << "s\\\\\n\\resizebox*{10cm}{10cm}{%\n"
             << "\\noindent\\input{" << (currentPath / texPath).string() << "}%\n"
             << "}\n\\end{minipage}\n"
             << "\\end{document}";

  standalone.close();

  // Compiling with lualatex is slower than pdflatex but has dynamic memory allocation. Since
  // these plots can be quite large, pdflatex has run into memory issues. Lualatex should be
  // available with all major tex distributions.
  auto cmd = "cd \""s + standalonePath.parent_path().string() +
             "\" && lualatex --interaction=nonstopmode --shell-escape > /dev/null \""s +
             // "\" && lualatex --interaction=nonstopmode --shell-escape \""s +
             (currentPath / standalonePath).string() + "\" && cd \""s + currentPath.string() + '\"';
  int retval = std::system(cmd.c_str());
  retval = std::system(cmd.c_str());
  (void)retval;

  return (currentPath / standalonePath).replace_extension(".png");
}

void TikzVisualizer::logToFrameTimes(const std::experimental::filesystem::path& pngPath,
                                     double iterationTime) {
  if (!std::experimental::filesystem::exists(pngPath.parent_path() / "frame_times.txt")) {
    frameTimes_.open((pngPath.parent_path() / "frame_times.txt").string());
    if (!frameTimes_.is_open()) {
      OMPL_ERROR("Could not open file.");
    }
    frameTimes_ << "ffconcat version 1.0\n";
    frameTimes_ << "# duration times are x 1000.\n";
    frameTimes_.close();
  }
  frameTimes_.open((pngPath.parent_path() / "frame_times.txt").string(),
                   std::fstream::in | std::fstream::out | std::fstream::app);
  if (!frameTimes_.is_open()) {
    OMPL_ERROR("Could not open file.");
  }
  frameTimes_.precision(6);
  frameTimes_ << std::fixed;
  frameTimes_ << "file " << pngPath.filename().string() << '\n'
              << "duration " << 1000.0 * iterationTime << '\n';
  frameTimes_.close();
}

void TikzVisualizer::visit(const CentreSquare& context) const {
  // Draw the boundary.
  drawBoundary(context);

  // Draw the start states.
  drawStartState(context.getStartState());

  // Draw the goal states.
  drawGoal(context.createGoal());
}

void TikzVisualizer::visit(const DividingWalls& context) const {
  // Draw the boundary.
  drawBoundary(context);

  // Draw the start states.
  drawStartState(context.getStartState());

  // Draw the goal states.
  drawGoal(context.createGoal());
}

void TikzVisualizer::visit(const DoubleEnclosure& context) const {
  // Draw the boundary.
  drawBoundary(context);

  // Draw the start states.
  drawStartState(context.getStartState());

  // Draw the goal states.
  drawGoal(context.createGoal());
}

void TikzVisualizer::visit(const FlankingGap& context) const {
  // Draw the boundary.
  drawBoundary(context);

  // Draw the start states.
  drawStartState(context.getStartState());

  // Draw the goal states.
  drawGoal(context.createGoal());
}

void TikzVisualizer::visit(const FourRooms& context) const {
  // Draw the boundary.
  drawBoundary(context);

  // Draw the start states.
  drawStartState(context.getStartState());

  // Draw the goal states.
  drawGoal(context.createGoal());
}

void TikzVisualizer::visit(const GoalEnclosure& context) const {
  // Draw the boundary.
  drawBoundary(context);

  // Draw the start states.
  drawStartState(context.getStartState());

  // Draw the goal states.
  drawGoal(context.createGoal());
}

void TikzVisualizer::visit(const NarrowPassage& context) const {
  // Draw the boundary.
  drawBoundary(context);

  // Draw the start states.
  drawStartState(context.getStartState());

  // Draw the goal states.
  drawGoal(context.createGoal());
}

void TikzVisualizer::visit(const ObstacleFree& context) const {
  // Draw the boundary.
  drawBoundary(context);

  // Draw the start states.
  drawStartState(context.getStartState());

  // Draw the goal states.
  drawGoal(context.createGoal());
}

void TikzVisualizer::visit(const RandomRectangles& context) const {
  // Draw the boundary.
  drawBoundary(context);

  // Draw the start states.
  drawStartState(context.getStartState());

  // Draw the goal.
  drawGoal(context.createGoal());
}

void TikzVisualizer::visit(const RandomRectanglesMultiStartGoal& context) const {
  // Draw the boundary.
  drawBoundary(context);

  // Draw the start states.
  drawStartStates(context.getStartStates());

  // Draw the goal states.
  drawGoal(context.createGoal());
}

void TikzVisualizer::visit(const ReedsSheppRandomRectangles& context) const {
  // Draw the boundary.
  drawBoundary(context);

  // Draw the start states.
  drawStartState(context.getStartState());

  // Draw the goal states.
  drawGoal(context.createGoal());
}

void TikzVisualizer::visit(const RepeatingRectangles& context) const {
  // Draw the boundary.
  drawBoundary(context);

  // Draw the start states.
  drawStartState(context.getStartState());

  // Draw the goal states.
  drawGoal(context.createGoal());
}

void TikzVisualizer::visit(const StartEnclosure& context) const {
  // Draw the boundary.
  drawBoundary(context);

  // Draw the start states.
  drawStartState(context.getStartState());

  // Draw the goal states.
  drawGoal(context.createGoal());
}

void TikzVisualizer::visit(const WallGap& context) const {
  // Draw the boundary.
  drawBoundary(context);

  // Draw the start states.
  drawStartState(context.getStartState());

  // Draw the goal states.
  drawGoal(context.createGoal());
}

void TikzVisualizer::visit(const Hyperrectangle<BaseObstacle>& obstacle) const {
  drawRectangle(obstacle.getAnchorCoordinates().at(0), obstacle.getAnchorCoordinates().at(1),
                obstacle.getWidths().at(0), obstacle.getWidths().at(1), "obstacle");
}

void TikzVisualizer::visit(const Hyperrectangle<BaseAntiObstacle>& antiObstacle) const {
  drawRectangle(antiObstacle.getAnchorCoordinates().at(0),
                antiObstacle.getAnchorCoordinates().at(1), antiObstacle.getWidths().at(0) + 1e-2,
                antiObstacle.getWidths().at(1) + 1e-2, "antiobstacle");
}

void TikzVisualizer::drawBoundary(const RealVectorGeometricContext& context) const {
  const auto boundaries = context.getBoundaries();
  double midX = (boundaries.low.at(0u) + boundaries.high.at(0u)) / 2.0;
  double midY = (boundaries.low.at(1u) + boundaries.high.at(1u)) / 2.0;
  double widthX = boundaries.high.at(0u) - boundaries.low.at(0u);
  double widthY = boundaries.high.at(1u) - boundaries.low.at(1u);
  drawRectangle(midX, midY, widthX, widthY, "boundary");
}

void TikzVisualizer::drawBoundary(const ReedsSheppRandomRectangles& context) const {
  const auto boundaries = context.getBoundaries();
  double midX = (boundaries.low.at(0u) + boundaries.high.at(0u)) / 2.0;
  double midY = (boundaries.low.at(1u) + boundaries.high.at(1u)) / 2.0;
  double widthX = boundaries.high.at(0u) - boundaries.low.at(0u);
  double widthY = boundaries.high.at(1u) - boundaries.low.at(1u);
  drawRectangle(midX, midY, widthX, widthY, "boundary");
}

void TikzVisualizer::drawGoal(const std::shared_ptr<ompl::base::Goal>& goal) const {
  switch (goal->getType()) {
    case ompl::base::GoalType::GOAL_STATE: {
      ompl::base::ScopedState<ompl::base::RealVectorStateSpace> goalState(
          context_->getStateSpace(), goal->as<ompl::base::GoalState>()->getState());
      auto goal = std::make_shared<TikzNode>();
      goal->setPosition(goalState[0], goalState[1]);
      goal->setOptions("goal");
      goal->setName("goal");
      picture_.addNode(goal);
      break;
    }
    case ompl::base::GoalType::GOAL_STATES: {
      for (auto i = 0u; i < goal->as<ompl::base::GoalStates>()->getStateCount(); ++i) {
        ompl::base::ScopedState<ompl::base::RealVectorStateSpace> goalState(
            context_->getStateSpace(), goal->as<ompl::base::GoalStates>()->getState(i));
        auto goal = std::make_shared<TikzNode>();
        goal->setPosition(goalState[0], goalState[1]);
        goal->setOptions("goal");
        goal->setName("goal");
        picture_.addNode(goal);
      }
      break;
    }
    case ompl::base::GoalType::GOAL_SPACE: {
      auto goalSpace = goal->as<ompl::base::GoalSpace>()->getSpace();
      auto bounds = goalSpace->as<ompl::base::RealVectorStateSpace>()->getBounds();
      std::vector<double> widths;
      std::vector<double> anchor;
      for (auto i = 0u; i < goalSpace->getDimension(); ++i) {
        widths.emplace_back(bounds.high[i] - bounds.low[i]);
        anchor.emplace_back((bounds.high[i] + bounds.low[i]) / 2.0);
      }
      drawRectangle(anchor[0], anchor[1], widths[0], widths[1], "goal region");
      break;
    }
    default: { throw std::runtime_error("Can not visualize goal type."); }
  }
}

void TikzVisualizer::drawStartVertex(const ompl::base::PlannerDataVertex& vertex) const {
  auto start = std::make_shared<TikzNode>();
  start->setOptions("start");
  double x = vertex.getState()->as<ompl::base::RealVectorStateSpace::StateType>()->operator[](0u);
  double y = vertex.getState()->as<ompl::base::RealVectorStateSpace::StateType>()->operator[](1u);
  start->setPosition(x, y);
  start->setName("vertex" + std::to_string(vertex.getTag()));
  picture_.addNode(start);
}

void TikzVisualizer::drawStartState(
    const ompl::base::ScopedState<ompl::base::RealVectorStateSpace>& state) const {
  auto start = std::make_shared<TikzNode>();
  start->setOptions("start");
  start->setPosition(state[0], state[1]);
  start->setName("start" + std::to_string(state[0]) + std::to_string(state[1]));
  picture_.addNode(start);
}

void TikzVisualizer::drawStartStates(
    const std::vector<ompl::base::ScopedState<ompl::base::RealVectorStateSpace>>& states) const {
  for (const auto& state : states) {
    drawStartState(state);
  }
}

void TikzVisualizer::drawGoalVertex(const ompl::base::PlannerDataVertex& vertex) const {
  auto goal = std::make_shared<TikzNode>();
  goal->setOptions("goal");
  double x = vertex.getState()->as<ompl::base::RealVectorStateSpace::StateType>()->operator[](0u);
  double y = vertex.getState()->as<ompl::base::RealVectorStateSpace::StateType>()->operator[](1u);
  goal->setPosition(x, y);
  goal->setName("vertex" + std::to_string(vertex.getTag()));
  picture_.addNode(goal);
}

void TikzVisualizer::drawGoalState(
    const ompl::base::ScopedState<ompl::base::RealVectorStateSpace>& state) const {
  auto goal = std::make_shared<TikzNode>();
  goal->setOptions("goal");
  goal->setPosition(state[0], state[1]);
  goal->setName("goal" + std::to_string(state[0]) + std::to_string(state[1]));
  picture_.addNode(goal);
}

void TikzVisualizer::drawGoalStates(
    const std::vector<ompl::base::ScopedState<ompl::base::RealVectorStateSpace>>& states) const {
  for (const auto& state : states) {
    drawGoalState(state);
  }
}

void TikzVisualizer::drawRectangle(double midX, double midY, double widthX, double widthY,
                                   const std::string& options) const {
  auto rectangle = std::make_shared<TikzDraw>();
  rectangle->setFromPosition(midX - widthX / 2.0, midY - widthY / 2.0);
  rectangle->setToPosition(midX + widthX / 2.0, midY + widthY / 2.0);
  rectangle->setConnection("rectangle");
  rectangle->setOptions(options);

  picture_.addDraw(rectangle);
}

void TikzVisualizer::drawPlannerSpecificVisualizations(
    const std::shared_ptr<const PlannerSpecificData>& plannerSpecificData) const {
  if (plannerSpecificData == nullptr) {
    return;
  }
  switch (plannerType_) {
    case PLANNER_TYPE::BITSTAR:
    case PLANNER_TYPE::ABITSTAR: {
      drawBITstarSpecificVisualizations(
          std::dynamic_pointer_cast<const BITstarData>(plannerSpecificData));
      break;
    }
    case PLANNER_TYPE::AITSTAR: {
      drawAITstarSpecificVisualizations(
          std::dynamic_pointer_cast<const AITstarData>(plannerSpecificData));
      break;
    }
    case PLANNER_TYPE::EITSTAR: {
      drawEITstarSpecificVisualizations(
          std::dynamic_pointer_cast<const EITstarData>(plannerSpecificData));
      break;
    }
    default: { return; }
  }
}

void TikzVisualizer::drawBITstarSpecificVisualizations(
    const std::shared_ptr<const BITstarData>& bitstarData) const {
  // // Draw the edge queue.
  // auto edgeQueue = bitstarData->getEdgeQueue();
  // for (const auto& edge : edgeQueue) {
  //   auto parent = edge.first->state()->as<ompl::base::RealVectorStateSpace::StateType>();
  //   auto child = edge.second->state()->as<ompl::base::RealVectorStateSpace::StateType>();
  //   drawEdge(parent, child, "esplightblue, dash pattern=on 0.02mm off 0.03mm, line width =
  //   0.02mm");
  // }

  // Draw the next edge.
  auto nextEdgeStates = bitstarData->getNextEdge();

  // If there are no more edges in the queue, this will return nullptrs.
  if (nextEdgeStates.first != nullptr && nextEdgeStates.second != nullptr) {
    auto parent = nextEdgeStates.first->as<ompl::base::RealVectorStateSpace::StateType>();
    auto child = nextEdgeStates.second->as<ompl::base::RealVectorStateSpace::StateType>();
    drawEdge(parent, child, "edge, espred");
  }

  // Draw the ellipse.
  auto nextEdgeQueueValue = bitstarData->getNextEdgeValueInQueue();
  if (!std::isnan(nextEdgeQueueValue.value()) && !std::isinf(nextEdgeQueueValue.value())) {
    drawEllipse(nextEdgeQueueValue.value());
  }
}

void TikzVisualizer::drawAITstarSpecificVisualizations(
    const std::shared_ptr<const AITstarData>& aitstarData) const {
  // // Draw the forward queue.
  // for (const auto& edge : aitstarData->getForwardQueue()) {
  //   drawEdge(edge.getParent()->getState()->as<ompl::base::RealVectorStateSpace::StateType>(),
  //            edge.getChild()->getState()->as<ompl::base::RealVectorStateSpace::StateType>(),
  //            "esplightblue, dash pattern=on 0.02mm off 0.03mm, line width = 0.02mm");
  // }

  // // Draw the backward queue.
  // for (const auto& vertex : aitstarData->getBackwardQueue()) {
  //   drawVertex(vertex->getState()->as<ompl::base::RealVectorStateSpace::StateType>(),
  //              "fill = espgray, inner sep = 0mm, circle, minimum size = 0.2mm");
  // }

  // Draw the backward search tree.
  for (const auto& vertex : aitstarData->getVerticesInBackwardSearchTree()) {
    // Add the edge to the parent.
    if (vertex->hasReverseParent()) {
      auto state = vertex->getState()->as<ompl::base::RealVectorStateSpace::StateType>();
      auto parent = vertex->getReverseParent()
                        ->getState()
                        ->as<ompl::base::RealVectorStateSpace::StateType>();
      drawEdge(parent, state, "edge, esplightblue");
    }
  }

  // Draw the top edge in the queue.
  auto nextEdge = aitstarData->getNextEdge();
  if (nextEdge.first && nextEdge.second) {
    drawEdge(nextEdge.first->as<ompl::base::RealVectorStateSpace::StateType>(),
             nextEdge.second->as<ompl::base::RealVectorStateSpace::StateType>(), "edge, espred");
  }
<<<<<<< HEAD

  // // Draw the top edge in the queue.
  // auto nextEdge = aitstarData->getNextEdge();
  // if (nextEdge.first && nextEdge.second) {
  //   drawEdge(nextEdge.first->as<ompl::base::RealVectorStateSpace::StateType>(),
  //            nextEdge.second->as<ompl::base::RealVectorStateSpace::StateType>(), "edge, espred");
  // }
=======
>>>>>>> 8a1921db

  // // Draw the next vertex in the queue.
  // auto nextVertex = aitstarData->getNextVertex();
  // if (nextVertex) {
  //   drawVertex(nextVertex->getState()->as<ompl::base::RealVectorStateSpace::StateType>(),
  //              "fill = espred, inner sep = 0mm, circle, minimum size = 0.3mm");
  // }
}

void TikzVisualizer::drawEITstarSpecificVisualizations(
    const std::shared_ptr<const EITstarData>& eitstarData) const {
  // // Draw the backward search tree.
  // for (const auto& edge : eitstarData->getReverseTree()) {
  //   const auto source = edge.source->raw()->as<ompl::base::RealVectorStateSpace::StateType>();
  //   const auto target = edge.target->raw()->as<ompl::base::RealVectorStateSpace::StateType>();
  //   drawEdge(source, target, "edge, esplightblue");
  // }

  // Draw the top edge in the queue.
  auto nextEdge = eitstarData->getNextForwardEdge();
  if (nextEdge.source && nextEdge.target) {
    drawEdge(nextEdge.source->raw()->as<ompl::base::RealVectorStateSpace::StateType>(),
             nextEdge.target->raw()->as<ompl::base::RealVectorStateSpace::StateType>(),
             "edge, espred");
  }

  // // Draw the top edge in the queue.
  // auto nextEdge = eitstarData->getNextForwardEdge();
  // if (nextEdge.source && nextEdge.target) {
  //   drawEdge(nextEdge.source->raw()->as<ompl::base::RealVectorStateSpace::StateType>(),
  //            nextEdge.target->raw()->as<ompl::base::RealVectorStateSpace::StateType>(),
  //            "edge, espred");
  // }
}

void TikzVisualizer::drawVertex(const ompl::base::PlannerDataVertex& vertex) const {
  auto node = std::make_shared<TikzNode>();
  node->setOptions("vertex");
  double x = vertex.getState()->as<ompl::base::RealVectorStateSpace::StateType>()->operator[](0u);
  double y = vertex.getState()->as<ompl::base::RealVectorStateSpace::StateType>()->operator[](1u);
  node->setPosition(x, y);
  node->setName("vertex"s + std::to_string(vertex.getTag()));
  picture_.addNode(node);
}

void TikzVisualizer::drawVertex(const ompl::base::RealVectorStateSpace::StateType* state,
                                const std::string& options) const {
  auto node = std::make_shared<TikzNode>();
  node->setOptions(options);
  double x = state->operator[](0u);
  double y = state->operator[](1u);
  node->setPosition(x, y);
  picture_.addNode(node);
}

void TikzVisualizer::drawEdge(const ompl::base::PlannerDataVertex& parent,
                              const ompl::base::PlannerDataVertex& child,
                              const std::string& options) const {
  auto draw = std::make_shared<TikzDraw>();
  draw->setFromPosition("vertex" + std::to_string(parent.getTag()) + ".center");
  draw->setToPosition("vertex" + std::to_string(child.getTag()) + ".center");
  draw->setConnection("--");
  draw->setOptions(options);
  picture_.addDraw(draw);
}

void TikzVisualizer::drawEdge(const ompl::base::RealVectorStateSpace::StateType* parent,
                              const ompl::base::RealVectorStateSpace::StateType* child,
                              const std::string& options) const {
  auto draw = std::make_shared<TikzDraw>();
  draw->setFromPosition(parent->operator[](0u), parent->operator[](1u));
  draw->setToPosition(child->operator[](0u), child->operator[](1u));
  draw->setConnection("--");
  draw->setOptions(options);
  picture_.addDraw(draw);
}

void TikzVisualizer::drawSolution(const ompl::base::PathPtr path) const {
  if (path != nullptr) {
    auto states = path->as<ompl::geometric::PathGeometric>()->getStates();
    if (states.size() < 2u) {
      throw std::runtime_error("Encountered solution path with less than two states.");
    }
    for (std::size_t i = 1u; i < states.size(); ++i) {
      auto parent = states.at(i - 1u)->as<ompl::base::RealVectorStateSpace::StateType>();
      auto child = states.at(i)->as<ompl::base::RealVectorStateSpace::StateType>();
      drawEdge(parent, child, "solution");
    }
  }
}

void TikzVisualizer::drawEllipse(double cost) const {
  // Get the context name.
  auto contextName = config_->get<std::string>("experiment/context");
  auto start = config_->get<std::vector<double>>("context/"s + contextName + "/start");
  auto goal = config_->get<std::vector<double>>("context/"s + contextName + "/goal");
  auto length =
      std::sqrt(std::pow(start.at(0u) - goal.at(0u), 2) + std::pow(start.at(1u) - goal.at(1u), 2));
  auto angle = std::atan2(goal.at(1u) - start.at(1u), goal.at(0u) - start.at(0u));

  std::vector<double> center{(start.at(0u) + goal.at(0u)) / 2.0,
                             (start.at(1u) + goal.at(1u)) / 2.0};

  // Compute the semi major-axis.
  auto majorAxisLength = cost / 2.0;
  auto minorAxisLength = std::sqrt(cost * cost - length * length) / 2.0;

  constexpr auto piHalf = 3.1415926535897 / 2.0;
  std::vector<double> majorAxis{majorAxisLength * std::cos(angle),
                                majorAxisLength * std::sin(angle)};
  std::vector<double> minorAxis{minorAxisLength * std::cos(angle + piHalf),
                                minorAxisLength * std::sin(angle + piHalf)};

  std::ostringstream ellipseCommand{};

  ellipseCommand << "\\color{gray}\n\\pgfpathellipse"
                 // << "{\\pgfpointxy{" << start.at(0u) << "}{" << start.at(1u) << "}}"
                 // << "{\\pgfpointxy{" << cost << "}{" << 0 << "}}"
                 // << "{\\pgfpointxy{" << 0 << "}{" << cost << "}}"
                 << "{\\pgfpointxy{" << center.at(0u) << "}{" << center.at(1u) << "}}"
                 << "{\\pgfpointxy{" << majorAxis.at(0u) << "}{" << majorAxis.at(1u) << "}}"
                 << "{\\pgfpointxy{" << minorAxis.at(0u) << "}{" << minorAxis.at(1u) << "}}\n"
                 << "\\pgfsetdash{{1.2mm}{0.8mm}}{0cm}\n"
                 << "\\pgfsetlinewidth{0.8mm}"
                 << "\\pgfusepath{draw}\n";
  picture_.addText(ellipseCommand.str());
}

}  // namespace ompltools

}  // namespace esp<|MERGE_RESOLUTION|>--- conflicted
+++ resolved
@@ -658,16 +658,6 @@
     drawEdge(nextEdge.first->as<ompl::base::RealVectorStateSpace::StateType>(),
              nextEdge.second->as<ompl::base::RealVectorStateSpace::StateType>(), "edge, espred");
   }
-<<<<<<< HEAD
-
-  // // Draw the top edge in the queue.
-  // auto nextEdge = aitstarData->getNextEdge();
-  // if (nextEdge.first && nextEdge.second) {
-  //   drawEdge(nextEdge.first->as<ompl::base::RealVectorStateSpace::StateType>(),
-  //            nextEdge.second->as<ompl::base::RealVectorStateSpace::StateType>(), "edge, espred");
-  // }
-=======
->>>>>>> 8a1921db
 
   // // Draw the next vertex in the queue.
   // auto nextVertex = aitstarData->getNextVertex();
