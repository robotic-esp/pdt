/*********************************************************************
 * Software License Agreement (BSD License)
 *
 *  Copyright (c) 2014, University of Toronto
 *  All rights reserved.
 *
 *  Redistribution and use in source and binary forms, with or without
 *  modification, are permitted provided that the following conditions
 *  are met:
 *
 *   * Redistributions of source code must retain the above copyright
 *     notice, this list of conditions and the following disclaimer.
 *   * Redistributions in binary form must reproduce the above
 *     copyright notice, this list of conditions and the following
 *     disclaimer in the documentation and/or other materials provided
 *     with the distribution.
 *   * Neither the name of the University of Toronto nor the names of its
 *     contributors may be used to endorse or promote products derived
 *     from this software without specific prior written permission.
 *
 *  THIS SOFTWARE IS PROVIDED BY THE COPYRIGHT HOLDERS AND CONTRIBUTORS
 *  "AS IS" AND ANY EXPRESS OR IMPLIED WARRANTIES, INCLUDING, BUT NOT
 *  LIMITED TO, THE IMPLIED WARRANTIES OF MERCHANTABILITY AND FITNESS
 *  FOR A PARTICULAR PURPOSE ARE DISCLAIMED. IN NO EVENT SHALL THE
 *  COPYRIGHT OWNER OR CONTRIBUTORS BE LIABLE FOR ANY DIRECT, INDIRECT,
 *  INCIDENTAL, SPECIAL, EXEMPLARY, OR CONSEQUENTIAL DAMAGES (INCLUDING,
 *  BUT NOT LIMITED TO, PROCUREMENT OF SUBSTITUTE GOODS OR SERVICES;
 *  LOSS OF USE, DATA, OR PROFITS; OR BUSINESS INTERRUPTION) HOWEVER
 *  CAUSED AND ON ANY THEORY OF LIABILITY, WHETHER IN CONTRACT, STRICT
 *  LIABILITY, OR TORT (INCLUDING NEGLIGENCE OR OTHERWISE) ARISING IN
 *  ANY WAY OUT OF THE USE OF THIS SOFTWARE, EVEN IF ADVISED OF THE
 *  POSSIBILITY OF SUCH DAMAGE.
 *********************************************************************/

// Authors: Marlin Strub

#include "esp_visualization/interactive_visualizer.h"

#include <ompl/geometric/PathGeometric.h>
#include <ompl/geometric/planners/bitstar/datastructures/Vertex.h>

#include <pangolin/display/display_internal.h>

#include "esp_visualization/fonts.h"

namespace esp {

namespace ompltools {

InteractiveVisualizer::InteractiveVisualizer(
    const std::shared_ptr<Configuration>& config,
    const std::shared_ptr<RealVectorGeometricContext>& context,
    const std::pair<std::shared_ptr<ompl::base::Planner>, PLANNER_TYPE> plannerPair) :
    BaseVisualizer(config, context, plannerPair),
    tikzVisualizer_(config, context, plannerPair),
    config_(config) {
  if (context_->getStateSpace()->getType() != ompl::base::StateSpaceType::STATE_SPACE_REAL_VECTOR) {
    OMPL_ERROR("Visualizer only tested for real vector state spaces.");
    throw std::runtime_error("Visualizer error.");
  }
}

void InteractiveVisualizer::run() {
  // The default window width and height.
  constexpr std::size_t windowWidth = 800;
  constexpr std::size_t windowHeight = 800;

  costLog_.SetLabels(std::vector<std::string>({planner_->getName()}));

  // Create a window and bind it to the current OpenGL context.
  pangolin::CreateWindowAndBind("esp ompltools", windowWidth, windowHeight);

  // Set a more pleasureable font.
  auto GlContext = pangolin::GetCurrentContext();
  GlContext->font = std::make_shared<pangolin::GlFont>(Fonts::ROBOTO_REGULAR.string(), 16);

  // Set up a viewport. A viewport is where OpenGL draws to. We can
  // have multiple viewports for different parts of a window. Any draw
  // command will draw to the active viewport.
  pangolin::View& contextView = pangolin::CreateDisplay();
  pangolin::View& plotView = pangolin::CreateDisplay();

  // We can set the bounds of this viewport. The coordinates are with
  // respect to the window boundaries (0 is left/bottom, 1 is right/top).
  // We can also set an aspect ratio such that even if the window gets
  // rescaled the drawings in the viewport do not get distorted.
  auto bounds = context_->getBoundaries();
  if (context_->getDimension() == 2u) {
    contextView.SetBounds(
        pangolin::Attach::Pix(205), pangolin::Attach::ReversePix(5), pangolin::Attach::Pix(205),
        pangolin::Attach::ReversePix(5),
        (bounds.high.at(0) - bounds.low.at(0)) / (bounds.high.at(1) - bounds.low.at(1)));
  } else {
    contextView.SetBounds(
        pangolin::Attach::Pix(205), pangolin::Attach::ReversePix(5), pangolin::Attach::Pix(205),
        pangolin::Attach::ReversePix(5),
        -(bounds.high.at(0) - bounds.low.at(0)) / (bounds.high.at(1) - bounds.low.at(1)));
  }
  plotView.SetBounds(0.0, pangolin::Attach::Pix(200), pangolin::Attach::Pix(200), 1.0);
  pangolin::Plotter plotter(&costLog_, 0.0, 1.0, 0.0, 5.0);
  plotter.SetBackgroundColour(
      pangolin::Colour(plotBackgroundColor_[0], plotBackgroundColor_[1], plotBackgroundColor_[2]));
  plotView.AddDisplay(plotter);

  // Create an OpenGL render state. This controls how coordinates are
  // processed before they are drawn in OpenGL's [-1, 1] x [-1, 1] coordinates.
  pangolin::OpenGlRenderState renderState;

  // We can instantiate a handler used to modify the view in 3D.
  pangolin::Handler3D handler(renderState);

  // Get the bounds of the context to setup a correct renderstate.
  if (context_->getDimension() == 2u) {
    // glShadeModel(GL_FLAT);
    // glEnable(GL_LINE_SMOOTH);
    // glEnable(GL_BLEND);
    // glBlendFunc(GL_SRC_ALPHA, GL_ONE_MINUS_SRC_ALPHA);
    // glHint(GL_LINE_SMOOTH_HINT, GL_NICEST);
    // glDisable(GL_DEPTH_TEST);
    // glDisable(GL_LIGHTING);
    renderState.SetProjectionMatrix(pangolin::ProjectionMatrixOrthographic(
        bounds.low.at(0),   // The left boundary of the problem
        bounds.high.at(0),  // The right boundary of the problem
        bounds.low.at(1),   // The bottom boundary of the porblem
        bounds.high.at(1),  // The top boundary of the problem
        -1.0f,              // Shouldn't have to change this in 2D
        1.0f                // Shouldn't have to change this in 2D
        ));
  } else if (context_->getDimension() == 3u) {
    glEnable(GL_LINE_SMOOTH);
    glEnable(GL_BLEND);
    glBlendFunc(GL_SRC_ALPHA, GL_ONE_MINUS_SRC_ALPHA);
    glHint(GL_LINE_SMOOTH_HINT, GL_NICEST);
    glEnable(GL_DEPTH_TEST);
    renderState.SetProjectionMatrix(
        pangolin::ProjectionMatrix(640, 480, 420, 420, 320, 240, 0.2, 100));
    renderState.SetModelViewMatrix(pangolin::ModelViewLookAt(-2, 3, -2, 0, 0, 0, pangolin::AxisY));
    contextView.SetHandler(&handler);
  } else {
    throw std::runtime_error(
        "Interactive visualizer can currently only visualize 2D or 3D-context.");
  }

  // Create the options panel.
  const std::string optionsName{"options"};
  pangolin::CreatePanel(optionsName).SetBounds(0.0f, 1.0f, 0.0f, pangolin::Attach::Pix(200));

  // Tickboxes.
  pangolin::Var<bool> optionDrawContext(optionsName + ".Context", true, true);
  pangolin::Var<bool> optionDrawObstacles(optionsName + ".Obstacles", true, true);
  pangolin::Var<bool> optionDrawObjective(optionsName + ".Objective", true, true);
  pangolin::Var<bool> optionDrawVertices(optionsName + ".Vertices", true, true);
  pangolin::Var<bool> optionDrawEdges(optionsName + ".Edges", true, true);
  pangolin::Var<bool> optionDrawPlannerSpecificData(optionsName + ".Planner Specific", true, true);
  pangolin::Var<bool> optionDrawSolution(optionsName + ".Solution", true, true);
  pangolin::Var<bool> optionTrack(optionsName + ".Track", true, true);
  // Buttons.
  pangolin::Var<bool> optionScreenshot(optionsName + ".Screenshot", false, false);
  pangolin::Var<double> optionSlowdown(optionsName + ".Replay Factor", 1, 1e-3, 1e2, true);
  pangolin::Var<bool> optionPlay(optionsName + ".Play", false, false);
  pangolin::Var<bool> optionRecord(optionsName + ".Record", false, false);
  pangolin::Var<bool> optionExport(optionsName + ".Export", false, false);

  // Register some keypresses.
  pangolin::RegisterKeyPressCallback('f', [this]() { incrementIteration(1u); });
  pangolin::RegisterKeyPressCallback('b', [this]() { decrementIteration(1u); });
  pangolin::RegisterKeyPressCallback('F', [this]() {
    incrementIteration(std::ceil(0.1 * static_cast<double>(largestIteration_)));
  });
  pangolin::RegisterKeyPressCallback('B', [this]() {
    decrementIteration(std::ceil(0.1 * static_cast<double>(largestIteration_)));
  });
  pangolin::RegisterKeyPressCallback(' ', [&optionTrack]() { optionTrack = !optionTrack; });

  // This sets the color used when clearing the screen.
  glClearColor(1.0, 1.0, 1.0, 1.0);

  maxCost_ = 0.1;
  minCost_ = 0.0;
  while (!pangolin::ShouldQuit()) {
    // Register input.
    if (pangolin::Pushed(optionScreenshot)) {
      contextView.SaveOnRender(std::to_string(screencaptureId_++) + '_' + context_->getName() +
                               '_' + planner_->getName());
    }
    if (pangolin::Pushed(optionPlay)) {
      optionTrack = false;
      playToIteration_ = true;
      iterationToPlayTo_ = displayIteration_;
      displayIteration_ = 0u;
      desiredDisplayDuration_ = getIterationDuration(displayIteration_);
      actualDisplayDuration_ = time::Duration(0.0);
      displayStartTime_ = time::Clock::now();
    }
    if (pangolin::Pushed(optionRecord)) {
      optionTrack = false;
      playToIteration_ = true;
      iterationToPlayTo_ = displayIteration_;
      displayIteration_ = 0u;
      desiredDisplayDuration_ = getIterationDuration(displayIteration_);
      actualDisplayDuration_ = time::Duration(0.0);
      displayStartTime_ = time::Clock::now();
      recording_ = true;
      contextView.RecordOnRender("ffmpeg:[fps=60,bps=100000000,unique_filename]//" +
                                 std::to_string(screencaptureId_++) + '_' + context_->getName() +
                                 '_' + planner_->getName() + ".avi");
    }
    if (pangolin::Pushed(optionExport)) {
      optionTrack = false;
      exporting_ = true;
      iterationToPlayTo_ = displayIteration_;
      displayIteration_ = 0u;
    }

    // Set values if we're playing in realtime.
    if (playToIteration_) {
      if (displayIteration_ >= iterationToPlayTo_) {
        displayIteration_ = iterationToPlayTo_;
        playToIteration_ = false;
        if (recording_) {
          contextView.RecordOnRender("ffmpeg:[fps=60,bps=100000000,unique_filename]//" +
                                     std::to_string(screencaptureId_) + '_' + context_->getName() +
                                     '_' + planner_->getName() + ".avi");
        }
      } else {
        actualDisplayDuration_ += time::Duration(
            time::Duration((time::Clock::now() - displayStartTime_)).count() * optionSlowdown);
        if (actualDisplayDuration_ >= desiredDisplayDuration_) {
          // Compute how much we overshot.
          auto overshoot = actualDisplayDuration_ - desiredDisplayDuration_;
          time::Duration totalSkippingDuration(0.0);
          do {
            incrementIteration(1u);
            totalSkippingDuration += getIterationDuration(displayIteration_);
          } while (overshoot > totalSkippingDuration);
          desiredDisplayDuration_ = getIterationDuration(displayIteration_);
          actualDisplayDuration_ = time::Duration(0.0);
        }
        displayStartTime_ = time::Clock::now();
      }
    }

    if (exporting_) {
      if (displayIteration_ > iterationToPlayTo_) {
        exporting_ = false;
      } else {
        OMPL_WARN("Exporting iteration %zu of %zu.", static_cast<unsigned>(displayIteration_),
                  static_cast<unsigned>(iterationToPlayTo_));
        if (optionDrawPlannerSpecificData) {
          tikzVisualizer_.render(*getPlannerData(displayIteration_), displayIteration_,
                                 getSolutionPath(displayIteration_),
                                 getPlannerSpecificData(displayIteration_),
                                 getIterationDuration(displayIteration_).count(),
                                 getTotalElapsedDuration(displayIteration_).count(),
                                 getSolutionCost(displayIteration_).value());
        } else {
          tikzVisualizer_.render(*getPlannerData(displayIteration_), displayIteration_,
                                 getSolutionPath(displayIteration_), nullptr,
                                 getIterationDuration(displayIteration_).count(),
                                 getTotalElapsedDuration(displayIteration_).count(),
                                 getSolutionCost(displayIteration_).value());
        }
        incrementIteration();
      }
    }

    // Activate this render state for the canvas.
    contextView.Activate(renderState);

    // Clear the viewport.
    glClear(GL_COLOR_BUFFER_BIT | GL_DEPTH_BUFFER_BIT);

    // Only draw obstacles and objective if context is drawn.
    if (!optionDrawContext) {
      optionDrawObstacles = false;
      optionDrawObjective = false;
    }

    // Draw the objective.
    if (optionDrawObjective) {
      if (auto objective =
              std::dynamic_pointer_cast<BaseOptimizationObjective>(context_->getObjective())) {
        objective->accept(*this);
      }
    }

    // Draw the obstacles.
    if (optionDrawObstacles) {
      for (auto obstacle : context_->getObstacles()) {
        obstacle->accept(*this);
      }
      for (auto antiObstacle : context_->getAntiObstacles()) {
        antiObstacle->accept(*this);
      }
    }

    // Track the current iteration if selected.
    if (optionTrack) {
      while (displayIteration_ < largestIteration_) {
        incrementIteration(100u);
      }
    }

    // Draw the vertices and edges.
    if (optionDrawVertices && optionDrawEdges) {
      drawVerticesAndEdges(displayIteration_);
    } else if (optionDrawVertices) {
      drawVertices(displayIteration_);
    } else if (optionDrawEdges) {
      drawEdges(displayIteration_);
    }

    // Draw the planner specific data.
    if (optionDrawPlannerSpecificData) {
      drawPlannerSpecificVisualizations(displayIteration_);
    }

    // Draw the solution.
    if (optionDrawSolution) {
      drawSolution(displayIteration_);
    }

    // Draw the context.
    if (optionDrawContext) {
      context_->accept(*this);
    }

    // Set the correct view of the plot.
    plotter.SetView(pangolin::XYRangef(0, 1.06 * static_cast<float>(largestPlottedIteration_),
                                       0.98 * minCost_, 1.02 * maxCost_));
    // Add the marker for the current iteration to the plot.
    plotter.ClearMarkers();
    plotter.AddMarker(pangolin::Marker(
        pangolin::Marker::Direction::Vertical, static_cast<float>(displayIteration_),
        pangolin::Marker::Equality::Equal, pangolin::Colour(black[0], black[1], black[2])));

    // Tell pangolin to render the frame.
    pangolin::FinishFrame();
  }
}

void InteractiveVisualizer::incrementIteration(std::size_t num) {
  if (num == 1u) {
    if (displayIteration_ < largestIteration_) {
      ++displayIteration_;
      updateCostLog();
    }
  } else {
    while (displayIteration_ < largestIteration_ && num > 0u) {
      ++displayIteration_;
      --num;
      updateCostLog();
    }
  }
}

void InteractiveVisualizer::decrementIteration(std::size_t num) {
  if (num == 1u) {
    if (displayIteration_ > 0u) {
      --displayIteration_;
      updateCostLog();
    }
  } else {
    while (displayIteration_ > 0u && num > 0u) {
      --displayIteration_;
      --num;
      updateCostLog();
    }
  }
}

void InteractiveVisualizer::updateCostLog() {
  while (largestPlottedIteration_ < static_cast<int>(displayIteration_)) {
    auto path = getSolutionPath(++largestPlottedIteration_)->as<ompl::geometric::PathGeometric>();
    if (path != nullptr) {
      double cost =
          path->cost(planner_->getProblemDefinition()->getOptimizationObjective()).value();
      if (cost > maxCost_) {
        maxCost_ = cost;
      }
      if (cost < minCost_) {
        minCost_ = cost;
      }
      costLog_.Log(cost);
    } else {
      costLog_.Log(std::numeric_limits<double>::max());
    }
  }
}

void InteractiveVisualizer::drawVerticesAndEdges(std::size_t iteration) {
  if (context_->getDimension() == 2u) {
    auto [vertices, edges] = getVerticesAndEdges2D(iteration);
    drawPoints(vertices, blue, 2.0);
    drawLines(edges, 3.0, gray);
  } else if (context_->getDimension() == 3u) {
    auto [vertices, edges] = getVerticesAndEdges3D(iteration);
    drawPoints(vertices, blue, 2.0);
    drawLines(edges, 3.0, gray, 0.8);
  }
}

void InteractiveVisualizer::drawVertices(std::size_t iteration) {
  if (context_->getDimension() == 2u) {
    auto vertices = getVertices2D(iteration);
    drawPoints(vertices, blue, 2.0);
  } else if (context_->getDimension() == 3u) {
    auto vertices = getVertices3D(iteration);
    drawPoints(vertices, blue, 2.0);
  }
}

void InteractiveVisualizer::drawEdges(std::size_t iteration) {
  if (context_->getDimension() == 2u) {
    auto edges = getEdges2D(iteration);
    drawLines(edges, 3.0, gray);
  } else if (context_->getDimension() == 3u) {
    auto edges = getEdges3D(iteration);
    drawLines(edges, 3.0, gray, 0.8);
  }
}

void InteractiveVisualizer::drawSolution(std::size_t iteration) {
  if (context_->getDimension() == 2u) {
    auto path = getPath2D(iteration);
    drawPath(path, 3.0, purple);
  } else if (context_->getDimension() == 3u) {
    auto path = getPath3D(iteration);
    drawPath(path, 3.0, purple, 1.0);
  }
}

void InteractiveVisualizer::visit(const CentreSquare& context) const {
  // Draw the start states.
  drawPoint(context.getStartState(), green, 9.0);
  // Draw the goal states.
  drawPoint(context.getGoalState(), red, 9.0);
  // Draw the boundaries.
  drawBoundary(context);
}

void InteractiveVisualizer::visit(const DividingWalls& context) const {
  // Draw the start states.
  drawPoint(context.getStartState(), green, 9.0);
  // Draw the goal states.
  drawPoint(context.getGoalState(), red, 9.0);
  // Draw the boundaries.
  drawBoundary(context);
}

void InteractiveVisualizer::visit(const DoubleEnclosure& context) const {
  // Draw the start states.
  drawPoint(context.getStartState(), green, 9.0);
  // Draw the goal states.
  drawPoint(context.getGoalState(), red, 9.0);
  // Draw the boundaries.
  drawBoundary(context);
}

void InteractiveVisualizer::visit(const FlankingGap& context) const {
  // Draw the start states.
  drawPoint(context.getStartState(), green, 9.0);
  // Draw the goal states.
  drawPoint(context.getGoalState(), red, 9.0);
  // Draw the boundaries.
  drawBoundary(context);
}

void InteractiveVisualizer::visit(const FourRooms& context) const {
  // Draw the start states.
  drawPoint(context.getStartState(), green, 9.0);
  // Draw the goal states.
  drawPoint(context.getGoalState(), red, 9.0);
  // Draw the boundaries.
  drawBoundary(context);
}

void InteractiveVisualizer::visit(const GoalEnclosure& context) const {
  // Draw the start states.
  drawPoint(context.getStartState(), green, 9.0);
  // Draw the goal states.
  drawPoint(context.getGoalState(), red, 9.0);
<<<<<<< HEAD
  // Draw the boundaries.
  drawBoundary(context);
}

void InteractiveVisualizer::visit(const NarrowPassage& context) const {
  // Draw the start states.
  drawPoint(context.getStartState(), green, 9.0);
  // Draw the goal states.
  drawPoint(context.getGoalState(), red, 9.0);
=======
>>>>>>> 9c252c69
  // Draw the boundaries.
  drawBoundary(context);
}

void InteractiveVisualizer::visit(const ObstacleFree& context) const {
  // Draw the start states.
  drawPoint(context.getStartState(), green, 9.0);
  // Draw the goal states.
  drawPoint(context.getGoalState(), red, 9.0);
  // Draw the boundaries.
  drawBoundary(context);
}

void InteractiveVisualizer::visit(const RandomRectangles& context) const {
  // Draw the start states.
  drawPoint(context.getStartState(), green, 9.0);
  // Draw the goal states.
  drawPoint(context.getGoalState(), red, 9.0);
  // Draw the boundaries.
  drawBoundary(context);
}

void InteractiveVisualizer::visit(const RandomRectanglesMultiStartGoal& context) const {
  // Draw the start states.
  drawPoints(context.getStartStates(), green, 9.0);
  // Draw the goal states.
  drawPoints(context.getGoalStates(), red, 9.0);
  // Draw the boundaries.
  drawBoundary(context);
}

void InteractiveVisualizer::visit(const RepeatingRectangles& context) const {
  // Draw the start states.
  drawPoint(context.getStartState(), green, 9.0);
  // Draw the goal states.
  drawPoint(context.getGoalState(), red, 9.0);
  // Draw the boundaries.
  drawBoundary(context);
}

void InteractiveVisualizer::visit(const StartEnclosure& context) const {
  // Draw the start states.
  drawPoint(context.getStartState(), green, 9.0);
  // Draw the goal states.
  drawPoint(context.getGoalState(), red, 9.0);
  // Draw the boundaries.
  drawBoundary(context);
}

void InteractiveVisualizer::visit(const WallGap& context) const {
  // Draw the start states.
  drawPoint(context.getStartState(), green, 9.0);
  // Draw the goal states.
  drawPoint(context.getGoalState(), red, 9.0);
  // Draw the boundaries.
  drawBoundary(context);
}

void InteractiveVisualizer::drawBoundary(const RealVectorGeometricContext& context) const {
  glColor4fv(black);
  glLineWidth(3.0);
  if (context.getDimension() == 2u) {
    auto bounds = context.getBoundaries();
    pangolin::glDrawRectPerimeter(bounds.low.at(0), bounds.low.at(1), bounds.high.at(0),
                                  bounds.high.at(1));
  } else if (context.getDimension() == 3u) {
    auto bounds = context.getBoundaries();
    std::vector<Eigen::Vector3d> points{
        {bounds.low.at(0), bounds.low.at(1), bounds.low.at(2)},
        {bounds.low.at(0), bounds.low.at(1), bounds.high.at(2)},
        {bounds.low.at(0), bounds.low.at(1), bounds.low.at(2)},
        {bounds.low.at(0), bounds.high.at(1), bounds.low.at(2)},
        {bounds.low.at(0), bounds.low.at(1), bounds.low.at(2)},
        {bounds.high.at(0), bounds.low.at(1), bounds.low.at(2)},
        {bounds.high.at(0), bounds.high.at(1), bounds.high.at(2)},
        {bounds.high.at(0), bounds.high.at(1), bounds.low.at(2)},
        {bounds.high.at(0), bounds.high.at(1), bounds.high.at(2)},
        {bounds.high.at(0), bounds.low.at(1), bounds.high.at(2)},
        {bounds.high.at(0), bounds.high.at(1), bounds.high.at(2)},
        {bounds.low.at(0), bounds.high.at(1), bounds.high.at(2)},
        {bounds.low.at(0), bounds.low.at(1), bounds.high.at(2)},
        {bounds.low.at(0), bounds.high.at(1), bounds.high.at(2)},
        {bounds.low.at(0), bounds.low.at(1), bounds.high.at(2)},
        {bounds.high.at(0), bounds.low.at(1), bounds.high.at(2)},
        {bounds.low.at(0), bounds.high.at(1), bounds.low.at(2)},
        {bounds.low.at(0), bounds.high.at(1), bounds.high.at(2)},
        {bounds.low.at(0), bounds.high.at(1), bounds.low.at(2)},
        {bounds.high.at(0), bounds.high.at(1), bounds.low.at(2)},
        {bounds.high.at(0), bounds.low.at(1), bounds.low.at(2)},
        {bounds.high.at(0), bounds.high.at(1), bounds.low.at(2)},
        {bounds.high.at(0), bounds.low.at(1), bounds.low.at(2)},
        {bounds.high.at(0), bounds.low.at(1), bounds.high.at(2)},
    };
    pangolin::glDrawLines(points);
  }
}

void InteractiveVisualizer::drawRectangle(const std::vector<double>& midpoint,
                                          const std::vector<double>& widths, const float* faceColor,
                                          const float* edgeColor) const {
  if (midpoint.size() == 2u && widths.size() == 2u) {
    drawRectangle2D(midpoint, widths, faceColor, edgeColor);
  } else if (midpoint.size() == 3u && widths.size() == 3u) {
    drawRectangle3D(midpoint, widths, faceColor, edgeColor);
  } else {
    OMPL_ERROR("Interactive visualizer can only visualize 2D or 3D contexts.");
    throw std::runtime_error("Visualization error.");
  }
}

void InteractiveVisualizer::drawRectangle2D(const std::vector<double>& midpoint,
                                            const std::vector<double>& widths,
                                            const float* faceColor, const float* edgeColor) const {
  glColor4fv(faceColor);
  pangolin::glDrawRect(midpoint.at(0) - widths.at(0) / 2.0, midpoint.at(1) - widths.at(1) / 2.0,
                       midpoint.at(0) + widths.at(0) / 2.0, midpoint.at(1) + widths.at(1) / 2.0);
  glColor4fv(edgeColor);
  pangolin::glDrawRectPerimeter(
      midpoint.at(0) - widths.at(0) / 2.0, midpoint.at(1) - widths.at(1) / 2.0,
      midpoint.at(0) + widths.at(0) / 2.0, midpoint.at(1) + widths.at(1) / 2.0);
}

void InteractiveVisualizer::drawRectangle3D(const std::vector<double>& midpoint,
                                            const std::vector<double>& widths,
                                            const float* faceColor, const float* edgeColor) const {
  float xhalf = widths[0] / 2.0;
  float yhalf = widths[1] / 2.0;
  float zhalf = widths[2] / 2.0;
  const GLfloat xmin = midpoint[0] - xhalf;
  const GLfloat xmax = midpoint[0] + xhalf;
  const GLfloat ymin = midpoint[1] - yhalf;
  const GLfloat ymax = midpoint[1] + yhalf;
  const GLfloat zmin = midpoint[2] - zhalf;
  const GLfloat zmax = midpoint[2] + zhalf;
  const GLfloat vertices[] = {
      xmin, ymin, zmax, xmax, ymin, zmax, xmin, ymax, zmax, xmax, ymax, zmax, xmin, ymin, zmin,
      xmin, ymax, zmin, xmax, ymin, zmin, xmax, ymax, zmin, xmin, ymin, zmax, xmin, ymax, zmax,
      xmin, ymin, zmin, xmin, ymax, zmin, xmax, ymin, zmin, xmax, ymax, zmin, xmax, ymin, zmax,
      xmax, ymax, zmax, xmin, ymax, zmax, xmax, ymax, zmax, xmin, ymax, zmin, xmax, ymax, zmin,
      xmin, ymin, zmax, xmin, ymin, zmin, xmax, ymin, zmax, xmax, ymin, zmin};
  glVertexPointer(3, GL_FLOAT, 0, vertices);
  glEnableClientState(GL_VERTEX_ARRAY);
  glColor4fv(faceColor);
  glDrawArrays(GL_TRIANGLE_STRIP, 0, 4);
  glDrawArrays(GL_TRIANGLE_STRIP, 4, 4);
  glDrawArrays(GL_TRIANGLE_STRIP, 8, 4);
  glDrawArrays(GL_TRIANGLE_STRIP, 12, 4);
  glDrawArrays(GL_TRIANGLE_STRIP, 16, 4);
  glDrawArrays(GL_TRIANGLE_STRIP, 20, 4);
  glColor4fv(edgeColor);
  glDrawArrays(GL_LINE_STRIP, 0, 4);
  glDrawArrays(GL_LINE_STRIP, 4, 4);
  glDrawArrays(GL_LINE_STRIP, 8, 4);
  glDrawArrays(GL_LINE_STRIP, 12, 4);
  glDrawArrays(GL_LINE_STRIP, 16, 4);
  glDrawArrays(GL_LINE_STRIP, 20, 4);
  glDisableClientState(GL_VERTEX_ARRAY);
}

void InteractiveVisualizer::drawPoint(const Eigen::Vector2d& point, const float* color,
                                      float size) const {
  glColor4fv(color);
  pangolin::glDrawCircle(point[0], point[1], size / 1000.0);
}

void InteractiveVisualizer::drawPoint(const Eigen::Vector3d& point, const float* color,
                                      float size) const {
  std::vector<Eigen::Vector3d> points;
  points.emplace_back(point);
  drawPoints(points, color, size);
}

void InteractiveVisualizer::drawPoint(
    const ompl::base::ScopedState<ompl::base::RealVectorStateSpace>& state, const float* color,
    float size) const {
  if (state.getSpace()->getDimension() == 2u) {
    drawPoint(Eigen::Vector2d(state[0u], state[1u]), color, size);
  } else if (state.getSpace()->getDimension() == 3u) {
    drawPoint(Eigen::Vector3d(state[0u], state[1u], state[2u]), color, size);
  } else {
    throw std::runtime_error("Can only visualize 2d and 3d states.");
  }
}

void InteractiveVisualizer::drawPoints(const std::vector<Eigen::Vector2d>& points,
                                       const float* color, float size) const {
  glColor4fv(color);
  for (const auto& point : points) {
    pangolin::glDrawCircle(point[0], point[1], size / 1000.0);
  }
}

void InteractiveVisualizer::drawPoints(const std::vector<Eigen::Vector3d>& points,
                                       const float* color, float size) const {
  glColor4fv(color);
  glPointSize(size);
  pangolin::glDrawPoints(points);
}

void InteractiveVisualizer::drawPoints(
    const std::vector<ompl::base::ScopedState<ompl::base::RealVectorStateSpace>>& states,
    const float* color, float size) const {
  if (states.front().getSpace()->getDimension() == 2u) {
    std::vector<Eigen::Vector2d> points;
    for (const auto& state : states) {
      points.emplace_back(state[0], state[1]);
    }
    drawPoints(points, color, size);
  } else if (states.front().getSpace()->getDimension() == 3u) {
    std::vector<Eigen::Vector3d> points;
    for (const auto& state : states) {
      points.emplace_back(state[0], state[1], state[2]);
    }
    drawPoints(points, color, size);
  }
}

void InteractiveVisualizer::drawLines(const std::vector<Eigen::Vector2d>& points, float width,
                                      const float* color, float alpha) const {
  assert(points.size() % 2 == 0u);
  glColor4f(color[0], color[1], color[2], alpha);
  glLineWidth(width);
  pangolin::glDrawLines(points);
}

void InteractiveVisualizer::drawLines(const std::vector<Eigen::Vector3d>& points, float width,
                                      const float* color, float alpha) const {
  assert(points.size() % 2 == 0u);
  glColor4f(color[0], color[1], color[2], alpha);
  glLineWidth(width);
  pangolin::glDrawLines(points);
}

void InteractiveVisualizer::drawPath(const std::vector<Eigen::Vector2d>& points, float width,
                                     const float* color, float alpha) const {
  glColor4f(color[0], color[1], color[2], alpha);
  glLineWidth(width);
  pangolin::glDrawLineStrip(points);
}

void InteractiveVisualizer::drawPath(const std::vector<Eigen::Vector3d>& points, float width,
                                     const float* color, float alpha) const {
  glColor4f(color[0], color[1], color[2], alpha);
  glLineWidth(width);
  pangolin::glDrawLineStrip(points);
}

void InteractiveVisualizer::visit(const Hyperrectangle<BaseObstacle>& obstacle) const {
  drawRectangle(obstacle.getAnchorCoordinates(), obstacle.getWidths(), black, black);
}

void InteractiveVisualizer::visit(const Hyperrectangle<BaseAntiObstacle>& antiObstacle) const {
  drawRectangle(antiObstacle.getAnchorCoordinates(), antiObstacle.getWidths(), white, white);
}

void InteractiveVisualizer::visit(const PotentialFieldOptimizationObjective& objective) const {
  if (context_->getDimension() == 2u) {
    // Get the widths of the context.
    const double minX = context_->getBoundaries().low.at(0u);
    const double maxX = context_->getBoundaries().high.at(0u);
    const double minY = context_->getBoundaries().low.at(1u);
    const double maxY = context_->getBoundaries().high.at(1u);
    const double widthX = maxX - minX;
    const double widthY = maxY - minY;

    // Define the number of points per axis.
    constexpr std::size_t numPointsPerAxis{40u};

    // Compute the resulting step sizes.
    const double stepX = widthX / (numPointsPerAxis);
    const double stepY = widthY / (numPointsPerAxis);

    // Prepare a state to probe the cost at the discretized locations.
    auto costState =
        context_->getStateSpace()->allocState()->as<ompl::base::RealVectorStateSpace::StateType>();

    // Determine the min and max costs if not already determined.
    if (minOptimizationCost_ == std::numeric_limits<double>::max()) {
      for (std::size_t i = 0u; i < numPointsPerAxis; ++i) {
        costState->operator[](0u) = minX + stepX / 2.0 + i * stepX;
        for (std::size_t j = 0u; j < numPointsPerAxis; ++j) {
          costState->operator[](1u) = minY + stepY / 2.0 + j * stepY;

          // Compute the cost at this state.
          auto cost = objective.stateCost(costState);
          if (objective.isCostBetterThan(cost, ompl::base::Cost(minOptimizationCost_))) {
            minOptimizationCost_ = cost.value();
          }
          if (objective.isCostBetterThan(ompl::base::Cost(maxOptimizationCost_), cost)) {
            maxOptimizationCost_ = cost.value();
          }
        }
      }
    }

    // Iterate over the grid to visualize the resulting cost.
    for (std::size_t i = 0u; i < numPointsPerAxis; ++i) {
      double x = minX + stepX / 2.0 + i * stepX;
      costState->operator[](0u) = x;
      for (std::size_t j = 0u; j < numPointsPerAxis; ++j) {
        double y = minY + stepY / 2.0 + j * stepY;
        costState->operator[](1u) = y;

        // Compute the cost at this state.
        auto cost = objective.stateCost(costState).value();

        // Compute the color for this cost.
        auto color = interpolateColors(
            green, red,
            (cost - minOptimizationCost_) / (maxOptimizationCost_ - minOptimizationCost_));

        // Draw the rectangle.
        drawRectangle2D(std::vector<double>{x, y}, std::vector<double>{stepX, stepY}, color.data(),
                        color.data());
      }
    }

    context_->getStateSpace()->freeState(costState);
  } else {
    throw std::runtime_error(
        "PotentialFieldOptimizationObjective not yet implemented for 3D contexts.");
  }
}

void InteractiveVisualizer::visit(
    const MaxMinClearanceOptimizationObjective& /* objective */) const {
}

void InteractiveVisualizer::visit(
    const ReciprocalClearanceOptimizationObjective& /* objective */) const {
}

std::array<float, 4u> InteractiveVisualizer::interpolateColors(const float* color1,
                                                               const float* color2,
                                                               double t) const {
  std::array<float, 4u> color;
  for (std::size_t i = 0u; i < 4u; ++i) {
    color[i] = color1[i] + (color2[i] - color1[i]) * std::pow(t, 0.25);
  }
  return color;
}

void InteractiveVisualizer::drawPlannerSpecificVisualizations(std::size_t iteration) const {
  switch (plannerType_) {
    case PLANNER_TYPE::BITSTAR:
    case PLANNER_TYPE::SBITSTAR: {
      drawBITstarSpecificVisualizations(iteration);
      return;
    }
    case PLANNER_TYPE::TBDSTAR: {
      drawTBDstarSpecificVisualizations(iteration);
      return;
    }
    case PLANNER_TYPE::AIBITSTAR: {
      drawAIBITstarSpecificVisualizations(iteration);
      return;
    }
    default:
      return;
  }
}

void InteractiveVisualizer::drawBITstarSpecificVisualizations(std::size_t iteration) const {
  // Get the BIT* specific data.
  auto bitstarData =
      std::dynamic_pointer_cast<const BITstarData>(getPlannerSpecificData(iteration));
  if (context_->getDimension() == 2u) {
    // Get the edge queue.
    auto edgeQueue = bitstarData->getEdgeQueue();
    std::vector<Eigen::Vector2d> edges{};
    for (const auto& edge : edgeQueue) {
      auto parentState = edge.first->state()->as<ompl::base::RealVectorStateSpace::StateType>();
      edges.push_back(Eigen::Vector2d((*parentState)[0u], (*parentState)[1u]));
      auto childState = edge.second->state()->as<ompl::base::RealVectorStateSpace::StateType>();
      edges.push_back(Eigen::Vector2d((*childState)[0u], (*childState)[1u]));
    }

    // Draw the edge queue.
    drawLines(edges, 1.5, lightblue);

    // Get the next edge in the queue.
    auto nextEdgeStates = bitstarData->getNextEdge();

    // If there are no more edges in the queue, this will return nullptrs.
    if (nextEdgeStates.first == nullptr || nextEdgeStates.second == nullptr) {
      return;
    }
    auto parentState = nextEdgeStates.first->as<ompl::base::RealVectorStateSpace::StateType>();
    auto childState = nextEdgeStates.second->as<ompl::base::RealVectorStateSpace::StateType>();
    std::vector<Eigen::Vector2d> nextEdge{Eigen::Vector2d((*parentState)[0u], (*parentState)[1u]),
                                          Eigen::Vector2d((*childState)[0u], (*childState)[1u])};

    // Draw the next edge.
    drawLines(nextEdge, 3.0, red);
  } else if (context_->getDimension() == 3u) {
    // Get the edge queue.
    auto edgeQueue = bitstarData->getEdgeQueue();
    std::vector<Eigen::Vector3d> edges{};
    for (const auto& edge : edgeQueue) {
      auto parentState = edge.first->state()->as<ompl::base::RealVectorStateSpace::StateType>();
      edges.push_back(Eigen::Vector3d((*parentState)[0u], (*parentState)[1u], (*parentState)[2u]));
      auto childState = edge.second->state()->as<ompl::base::RealVectorStateSpace::StateType>();
      edges.push_back(Eigen::Vector3d((*childState)[0u], (*childState)[1u], (*childState)[2u]));
    }

    // Draw the edge queue.
    drawLines(edges, 1.5, lightblue);

    // Get the next edge in the queue.
    auto nextEdgeStates = bitstarData->getNextEdge();

    // If there are no more edges in the queue, this will return nullptrs.
    if (nextEdgeStates.first == nullptr || nextEdgeStates.second == nullptr) {
      return;
    }
    auto parentState = nextEdgeStates.first->as<ompl::base::RealVectorStateSpace::StateType>();
    auto childState = nextEdgeStates.second->as<ompl::base::RealVectorStateSpace::StateType>();
    std::vector<Eigen::Vector3d> nextEdge{
        Eigen::Vector3d((*parentState)[0u], (*parentState)[1u], (*parentState)[2u]),
        Eigen::Vector3d((*childState)[0u], (*childState)[1u], (*childState)[2u])};

    // Draw the next edge.
    drawLines(nextEdge, 3.0, red);
  } else {
    throw std::runtime_error(
        "BITstar specific visualizations only implemented for 2d or 3d contexts.");
  }
}

void InteractiveVisualizer::drawTBDstarSpecificVisualizations(std::size_t iteration) const {
  // Get the TBD* specific data.
  auto tbdstarData =
      std::dynamic_pointer_cast<const TBDstarData>(getPlannerSpecificData(iteration));
  if (context_->getDimension() == 2u) {
    // Get the edge queue.
    auto forwardQueue = tbdstarData->getForwardQueue();
    std::vector<Eigen::Vector2d> forwardQueueEdges;
    forwardQueueEdges.reserve(2u * forwardQueue.size());
    for (const auto& edge : forwardQueue) {
      auto parentState =
          edge.getParent()->getState()->as<ompl::base::RealVectorStateSpace::StateType>();
      forwardQueueEdges.emplace_back((*parentState)[0u], (*parentState)[1u]);
      auto childState =
          edge.getChild()->getState()->as<ompl::base::RealVectorStateSpace::StateType>();
      forwardQueueEdges.emplace_back((*childState)[0u], (*childState)[1u]);
    }

    drawLines(forwardQueueEdges, 1.5, lightblue);

    // Get the vertex queue.
    auto backwardQueue = tbdstarData->getBackwardQueue();
    std::vector<Eigen::Vector2d> backwardQueueVertices{};
    for (const auto& vertex : backwardQueue) {
      auto state = vertex->getState()->as<ompl::base::RealVectorStateSpace::StateType>();
      backwardQueueVertices.emplace_back((*state)[0u], (*state)[1u]);
    }

    drawPoints(backwardQueueVertices, yellow, 10.0);

    // Get the next vertex in the queue.
    auto nextVertex = tbdstarData->getNextVertex();
    if (nextVertex) {
      auto state = nextVertex->getState()->as<ompl::base::RealVectorStateSpace::StateType>();
      drawPoints(std::vector<Eigen::Vector2d>{Eigen::Vector2d((*state)[0u], (*state)[1u])}, red,
                 25.0);
    }

    // Draw the backward search tree.
    auto backwardSearchTree = tbdstarData->getVerticesInBackwardSearchTree();
    std::vector<Eigen::Vector2d> backwardSearchTreeEdges;
    for (const auto& vertex : backwardSearchTree) {
      // Add the edge to the parent.
      if (vertex->hasBackwardParent()) {
        auto state = vertex->getState()->as<ompl::base::RealVectorStateSpace::StateType>();
        auto parent = vertex->getBackwardParent()
                          ->getState()
                          ->as<ompl::base::RealVectorStateSpace::StateType>();
        backwardSearchTreeEdges.emplace_back((*state)[0u], (*state)[1u]);
        backwardSearchTreeEdges.emplace_back((*parent)[0u], (*parent)[1u]);
      }
    }

    drawLines(backwardSearchTreeEdges, 1.0, yellow);

    // Get the next edge in the queue.
    auto nextEdgeStates = tbdstarData->getNextEdge();

    // If there are no more edges in the queue, this will return an edge with nullptrs.
    if (!nextEdgeStates.first || !nextEdgeStates.second) {
      return;
    }
    auto parentState = nextEdgeStates.first->as<ompl::base::RealVectorStateSpace::StateType>();
    auto childState = nextEdgeStates.second->as<ompl::base::RealVectorStateSpace::StateType>();
    std::vector<Eigen::Vector2d> nextEdge{Eigen::Vector2d((*parentState)[0u], (*parentState)[1u]),
                                          Eigen::Vector2d((*childState)[0u], (*childState)[1u])};
    // Draw the next edge.
    drawLines(nextEdge, 3.0, red);
  } else if (context_->getDimension() == 3u) {
    // Get the edge queue.
    auto edgeQueue = tbdstarData->getForwardQueue();
    std::vector<Eigen::Vector3d> edges{};
    for (const auto& edge : edgeQueue) {
      auto parentState =
          edge.getParent()->getState()->as<ompl::base::RealVectorStateSpace::StateType>();
      edges.push_back(Eigen::Vector3d((*parentState)[0u], (*parentState)[1u], (*parentState)[2u]));
      auto childState =
          edge.getChild()->getState()->as<ompl::base::RealVectorStateSpace::StateType>();
      edges.push_back(Eigen::Vector3d((*childState)[0u], (*childState)[1u], (*childState)[2u]));
    }

    // Draw the edge queue.
    drawLines(edges, 1.5, lightblue);

    // Get the next edge in the queue.
    auto nextEdgeStates = tbdstarData->getNextEdge();

    // If there are no more edges in the queue, this will return an edge with nullptrs.
    if (!nextEdgeStates.first || !nextEdgeStates.second) {
      return;
    }
    auto parentState = nextEdgeStates.first->as<ompl::base::RealVectorStateSpace::StateType>();
    auto childState = nextEdgeStates.second->as<ompl::base::RealVectorStateSpace::StateType>();
    std::vector<Eigen::Vector3d> nextEdgeVector{
        Eigen::Vector3d((*parentState)[0u], (*parentState)[1u], (*parentState)[2u]),
        Eigen::Vector3d((*childState)[0u], (*childState)[1u], (*childState)[2u])};
    // Draw the next edge.
    drawLines(nextEdgeVector, 3.0, red);
  }
}

void InteractiveVisualizer::drawAIBITstarSpecificVisualizations(std::size_t iteration) const {
  // Get the AIBIT* specific data.
  auto aibitstarData =
      std::dynamic_pointer_cast<const AIBITstarData>(getPlannerSpecificData(iteration));
  if (context_->getDimension() == 2u) {
    // Get the forward queue.
    auto forwardQueue = aibitstarData->getForwardQueue();
    std::vector<Eigen::Vector2d> forwardQueueEdges;
    forwardQueueEdges.reserve(2u * forwardQueue.size());
    for (const auto& edge : forwardQueue) {
      auto parentState = edge.parent->raw()->as<ompl::base::RealVectorStateSpace::StateType>();
      forwardQueueEdges.emplace_back((*parentState)[0u], (*parentState)[1u]);
      auto childState = edge.child->raw()->as<ompl::base::RealVectorStateSpace::StateType>();
      forwardQueueEdges.emplace_back((*childState)[0u], (*childState)[1u]);
    }

    // Draw the forward queue.
    drawLines(forwardQueueEdges, 1.5, lightblue);

    // Get the reverse queue.
    auto reverseQueue = aibitstarData->getReverseQueue();
    std::vector<Eigen::Vector2d> reverseQueueEdges;
    forwardQueueEdges.reserve(2u * reverseQueue.size());
    for (const auto& edge : reverseQueue) {
      auto parentState = edge.parent->raw()->as<ompl::base::RealVectorStateSpace::StateType>();
      reverseQueueEdges.emplace_back((*parentState)[0u], (*parentState)[1u]);
      auto childState = edge.child->raw()->as<ompl::base::RealVectorStateSpace::StateType>();
      reverseQueueEdges.emplace_back((*childState)[0u], (*childState)[1u]);
    }

    // Draw the reverse queue.
    drawLines(reverseQueueEdges, 1.5, yellow);

    // Get the reverse tree.
    auto reverseTree = aibitstarData->getReverseTree();
    std::vector<Eigen::Vector2d> reverseTreeEdges;
    reverseTreeEdges.reserve(2u * reverseTree.size());
    for (const auto& edge : reverseTree) {
      auto parentState = edge.parent->raw()->as<ompl::base::RealVectorStateSpace::StateType>();
      reverseTreeEdges.emplace_back((*parentState)[0u], (*parentState)[1u]);
      auto childState = edge.child->raw()->as<ompl::base::RealVectorStateSpace::StateType>();
      reverseTreeEdges.emplace_back((*childState)[0u], (*childState)[1u]);
    }

    // Draw the reverse tree.
    drawLines(reverseTreeEdges, 2.0, blue);

    // Get the next edge in the forward queue.
    auto nextForwardEdge = aibitstarData->getNextForwardEdge();

    // If there are no more edges in the queue, this will return an edge with nullptrs.
    if (nextForwardEdge.parent && nextForwardEdge.child) {
      std::vector<Eigen::Vector2d> nextEdge;
      auto parentState =
          nextForwardEdge.parent->raw()->as<ompl::base::RealVectorStateSpace::StateType>();
      auto childState =
          nextForwardEdge.child->raw()->as<ompl::base::RealVectorStateSpace::StateType>();
      nextEdge.emplace_back(parentState->operator[](0), parentState->operator[](1));
      nextEdge.emplace_back(childState->operator[](0), childState->operator[](1));
      // Draw the next edge.
      drawLines(nextEdge, 3.0, red);
    }

    // Get the next edge in the reverse queue.
    auto nextReverseEdge = aibitstarData->getNextReverseEdge();

    // If there are no more edges in the queue, this will return an edge with nullptrs.
    if (nextReverseEdge.parent && nextReverseEdge.child) {
      std::vector<Eigen::Vector2d> nextEdge;
      auto parentState =
          nextReverseEdge.parent->raw()->as<ompl::base::RealVectorStateSpace::StateType>();
      auto childState =
          nextReverseEdge.child->raw()->as<ompl::base::RealVectorStateSpace::StateType>();
      nextEdge.emplace_back(parentState->operator[](0), parentState->operator[](1));
      nextEdge.emplace_back(childState->operator[](0), childState->operator[](1));
      // Draw the next edge.
      drawLines(nextEdge, 3.0, darkred);
    }
  }
}

std::pair<std::vector<Eigen::Vector2d>, std::vector<Eigen::Vector2d>>
InteractiveVisualizer::getVerticesAndEdges2D(std::size_t iteration) const {
  const auto& currentPlannerData = getPlannerData(iteration);
  // Get the vertices and edges in the format supported by Panglin.
  std::vector<Eigen::Vector2d> vertices{};
  std::vector<Eigen::Vector2d> edges{};  // Size must be multiple of two.
  for (std::size_t i = 0u; i < currentPlannerData->numVertices(); ++i) {
    auto vertex = currentPlannerData->getVertex(i);
    // Check the vertex is valid.
    if (vertex != ompl::base::PlannerData::NO_VERTEX) {
      const auto* vertexState =
          static_cast<const ompl::base::RealVectorStateSpace::StateType*>(vertex.getState());
      vertices.emplace_back(vertexState->values[0], vertexState->values[1]);

      // Get the outgoing edges of this vertex.
      std::vector<unsigned int> outgoingEdges{};
      currentPlannerData->getEdges(i, outgoingEdges);
      for (std::size_t j = 0; j < outgoingEdges.size(); ++j) {
        // Check that the vertex is valid.
        auto child = currentPlannerData->getVertex(outgoingEdges.at(j));
        if (child != ompl::base::PlannerData::NO_VERTEX) {
          // Add the parent.
          edges.emplace_back(vertexState->values[0], vertexState->values[1]);

          // Add the child.
          const auto* childState =
              static_cast<const ompl::base::RealVectorStateSpace::StateType*>(child.getState());
          edges.emplace_back(childState->values[0], childState->values[1]);
        }
      }
    }
  }
  return {vertices, edges};
}

std::pair<std::vector<Eigen::Vector3d>, std::vector<Eigen::Vector3d>>
InteractiveVisualizer::getVerticesAndEdges3D(std::size_t iteration) const {
  const auto& currentPlannerData = getPlannerData(iteration);
  // Get the vertices and edges in the format supported by Panglin.
  std::vector<Eigen::Vector3d> vertices{};
  std::vector<Eigen::Vector3d> edges{};  // Size must be multiple of two.
  for (std::size_t i = 0u; i < currentPlannerData->numVertices(); ++i) {
    auto vertex = currentPlannerData->getVertex(i);
    // Check the vertex is valid.
    if (vertex != ompl::base::PlannerData::NO_VERTEX) {
      const auto* vertexState =
          static_cast<const ompl::base::RealVectorStateSpace::StateType*>(vertex.getState());
      vertices.emplace_back(vertexState->values[0], vertexState->values[1], vertexState->values[2]);

      // Get the outgoing edges of this vertex.
      std::vector<unsigned int> outgoingEdges{};
      currentPlannerData->getEdges(i, outgoingEdges);
      for (std::size_t j = 0; j < outgoingEdges.size(); ++j) {
        // Check that the vertex is valid.
        auto child = currentPlannerData->getVertex(outgoingEdges.at(j));
        if (child != ompl::base::PlannerData::NO_VERTEX) {
          // Add the parent.
          edges.emplace_back(vertexState->values[0], vertexState->values[1],
                             vertexState->values[2]);

          // Add the child.
          const auto* childState =
              static_cast<const ompl::base::RealVectorStateSpace::StateType*>(child.getState());
          edges.emplace_back(childState->values[0], childState->values[1], childState->values[2]);
        }
      }
    }
  }
  return {vertices, edges};
}

std::vector<Eigen::Vector2d> InteractiveVisualizer::getVertices2D(std::size_t iteration) const {
  const auto& currentPlannerData = getPlannerData(iteration);
  // Get the vertices in a format supported by Pangolin.
  std::vector<Eigen::Vector2d> vertices{};
  for (std::size_t i = 0u; i < currentPlannerData->numVertices(); ++i) {
    auto vertex = currentPlannerData->getVertex(i);
    // Check the vertex is valid.
    if (vertex != ompl::base::PlannerData::NO_VERTEX) {
      const auto* vertexState =
          static_cast<const ompl::base::RealVectorStateSpace::StateType*>(vertex.getState());
      vertices.emplace_back(vertexState->values[0], vertexState->values[1]);
    }
  }
  return vertices;
}

std::vector<Eigen::Vector3d> InteractiveVisualizer::getVertices3D(std::size_t iteration) const {
  const auto& currentPlannerData = getPlannerData(iteration);
  // Get the vertices in a format supported by Pangolin.
  std::vector<Eigen::Vector3d> vertices{};
  for (std::size_t i = 0u; i < currentPlannerData->numVertices(); ++i) {
    auto vertex = currentPlannerData->getVertex(i);
    // Check the vertex is valid.
    if (vertex != ompl::base::PlannerData::NO_VERTEX) {
      const auto* vertexState =
          static_cast<const ompl::base::RealVectorStateSpace::StateType*>(vertex.getState());
      vertices.emplace_back(vertexState->values[0], vertexState->values[1], vertexState->values[2]);
    }
  }
  return vertices;
}

std::vector<Eigen::Vector2d> InteractiveVisualizer::getEdges2D(std::size_t iteration) const {
  const auto& currentPlannerData = getPlannerData(iteration);
  std::vector<Eigen::Vector2d> edges{};  // Size must be multiple of two.
  for (std::size_t i = 0u; i < currentPlannerData->numVertices(); ++i) {
    auto parent = currentPlannerData->getVertex(i);
    // Check the vertex is valid.
    if (parent != ompl::base::PlannerData::NO_VERTEX) {
      const auto* parentState =
          static_cast<const ompl::base::RealVectorStateSpace::StateType*>(parent.getState());

      // Get the outgoing edges of this vertex.
      std::vector<unsigned int> outgoingEdges{};
      currentPlannerData->getEdges(i, outgoingEdges);
      for (std::size_t j = 0; j < outgoingEdges.size(); ++j) {
        // Check that the vertex is valid.
        auto child = currentPlannerData->getVertex(outgoingEdges.at(j));
        if (child != ompl::base::PlannerData::NO_VERTEX) {
          // Add the parent.
          edges.emplace_back(parentState->values[0], parentState->values[1]);

          // Add the child.
          const auto* childState =
              static_cast<const ompl::base::RealVectorStateSpace::StateType*>(child.getState());
          edges.emplace_back(childState->values[0], childState->values[1]);
        }
      }
    }
  }
  return edges;
}

std::vector<Eigen::Vector3d> InteractiveVisualizer::getEdges3D(std::size_t iteration) const {
  const auto& currentPlannerData = getPlannerData(iteration);
  std::vector<Eigen::Vector3d> edges{};  // Size must be multiple of two.
  for (std::size_t i = 0u; i < currentPlannerData->numVertices(); ++i) {
    auto parent = currentPlannerData->getVertex(i);
    // Check the vertex is valid.
    if (parent != ompl::base::PlannerData::NO_VERTEX) {
      const auto* parentState =
          static_cast<const ompl::base::RealVectorStateSpace::StateType*>(parent.getState());

      // Get the outgoing edges of this vertex.
      std::vector<unsigned int> outgoingEdges{};
      currentPlannerData->getEdges(i, outgoingEdges);
      for (std::size_t j = 0; j < outgoingEdges.size(); ++j) {
        // Check that the vertex is valid.
        auto child = currentPlannerData->getVertex(outgoingEdges.at(j));
        if (child != ompl::base::PlannerData::NO_VERTEX) {
          // Add the parent.
          edges.emplace_back(parentState->values[0], parentState->values[1],
                             parentState->values[2]);

          // Add the child.
          const auto* childState =
              static_cast<const ompl::base::RealVectorStateSpace::StateType*>(child.getState());
          edges.emplace_back(childState->values[0], childState->values[1], childState->values[2]);
        }
      }
    }
  }
  return edges;
}

std::vector<Eigen::Vector2d> InteractiveVisualizer::getPath2D(std::size_t iteration) const {
  std::vector<Eigen::Vector2d> points{};
  auto solution = getSolutionPath(iteration);
  if (solution != nullptr) {
    auto path = solution->as<ompl::geometric::PathGeometric>()->getStates();
    points.reserve(path.size());
    for (const auto state : path) {
      const auto* rstate = static_cast<const ompl::base::RealVectorStateSpace::StateType*>(state);
      points.emplace_back(rstate->values[0], rstate->values[1]);
    }
  }
  return points;
}

std::vector<Eigen::Vector3d> InteractiveVisualizer::getPath3D(std::size_t iteration) const {
  std::vector<Eigen::Vector3d> points{};
  auto solution = getSolutionPath(iteration);
  if (solution != nullptr) {
    auto path = solution->as<ompl::geometric::PathGeometric>()->getStates();
    points.reserve(path.size());
    for (const auto state : path) {
      const auto* rstate = static_cast<const ompl::base::RealVectorStateSpace::StateType*>(state);
      points.emplace_back(rstate->values[0], rstate->values[1], rstate->values[2]);
    }
  }
  return points;
}

}  // namespace ompltools

}  // namespace esp<|MERGE_RESOLUTION|>--- conflicted
+++ resolved
@@ -480,7 +480,6 @@
   drawPoint(context.getStartState(), green, 9.0);
   // Draw the goal states.
   drawPoint(context.getGoalState(), red, 9.0);
-<<<<<<< HEAD
   // Draw the boundaries.
   drawBoundary(context);
 }
@@ -490,8 +489,6 @@
   drawPoint(context.getStartState(), green, 9.0);
   // Draw the goal states.
   drawPoint(context.getGoalState(), red, 9.0);
-=======
->>>>>>> 9c252c69
   // Draw the boundaries.
   drawBoundary(context);
 }
