--- conflicted
+++ resolved
@@ -1050,11 +1050,7 @@
 }
 
 void InteractiveVisualizer::drawAEITstarSpecificVisualizations(std::size_t iteration) const {
-<<<<<<< HEAD
-  // Get the AIBIT* specific data.
-=======
   // Get the AEIT* specific data.
->>>>>>> a722741c
   auto aeitstarData =
       std::dynamic_pointer_cast<const AEITstarData>(getPlannerSpecificData(iteration));
   if (context_->getDimension() == 2u) {
@@ -1063,17 +1059,10 @@
     std::vector<Eigen::Vector2d> forwardQueueEdges;
     forwardQueueEdges.reserve(2u * forwardQueue.size());
     for (const auto& edge : forwardQueue) {
-<<<<<<< HEAD
-      auto sourceState = edge.source->raw()->as<ompl::base::RealVectorStateSpace::StateType>();
-      forwardQueueEdges.emplace_back((*sourceState)[0u], (*sourceState)[1u]);
-      auto targetState = edge.target->raw()->as<ompl::base::RealVectorStateSpace::StateType>();
-      forwardQueueEdges.emplace_back((*targetState)[0u], (*targetState)[1u]);
-=======
       auto parentState = edge.source->raw()->as<ompl::base::RealVectorStateSpace::StateType>();
       forwardQueueEdges.emplace_back((*parentState)[0u], (*parentState)[1u]);
       auto childState = edge.target->raw()->as<ompl::base::RealVectorStateSpace::StateType>();
       forwardQueueEdges.emplace_back((*childState)[0u], (*childState)[1u]);
->>>>>>> a722741c
     }
 
     // Draw the forward queue.
@@ -1084,17 +1073,10 @@
     std::vector<Eigen::Vector2d> reverseQueueEdges;
     forwardQueueEdges.reserve(2u * reverseQueue.size());
     for (const auto& edge : reverseQueue) {
-<<<<<<< HEAD
-      auto sourceState = edge.source->raw()->as<ompl::base::RealVectorStateSpace::StateType>();
-      reverseQueueEdges.emplace_back((*sourceState)[0u], (*sourceState)[1u]);
-      auto targetState = edge.target->raw()->as<ompl::base::RealVectorStateSpace::StateType>();
-      reverseQueueEdges.emplace_back((*targetState)[0u], (*targetState)[1u]);
-=======
       auto parentState = edge.source->raw()->as<ompl::base::RealVectorStateSpace::StateType>();
       reverseQueueEdges.emplace_back((*parentState)[0u], (*parentState)[1u]);
       auto childState = edge.target->raw()->as<ompl::base::RealVectorStateSpace::StateType>();
       reverseQueueEdges.emplace_back((*childState)[0u], (*childState)[1u]);
->>>>>>> a722741c
     }
 
     // Draw the reverse queue.
@@ -1105,17 +1087,10 @@
     std::vector<Eigen::Vector2d> reverseTreeEdges;
     reverseTreeEdges.reserve(2u * reverseTree.size());
     for (const auto& edge : reverseTree) {
-<<<<<<< HEAD
-      auto sourceState = edge.source->raw()->as<ompl::base::RealVectorStateSpace::StateType>();
-      reverseTreeEdges.emplace_back((*sourceState)[0u], (*sourceState)[1u]);
-      auto targetState = edge.target->raw()->as<ompl::base::RealVectorStateSpace::StateType>();
-      reverseTreeEdges.emplace_back((*targetState)[0u], (*targetState)[1u]);
-=======
       auto parentState = edge.source->raw()->as<ompl::base::RealVectorStateSpace::StateType>();
       reverseTreeEdges.emplace_back((*parentState)[0u], (*parentState)[1u]);
       auto childState = edge.target->raw()->as<ompl::base::RealVectorStateSpace::StateType>();
       reverseTreeEdges.emplace_back((*childState)[0u], (*childState)[1u]);
->>>>>>> a722741c
     }
 
     // Draw the reverse tree.
@@ -1127,21 +1102,12 @@
     // If there are no more edges in the queue, this will return an edge with nullptrs.
     if (nextForwardEdge.source && nextForwardEdge.target) {
       std::vector<Eigen::Vector2d> nextEdge;
-<<<<<<< HEAD
-      auto sourceState =
-          nextForwardEdge.source->raw()->as<ompl::base::RealVectorStateSpace::StateType>();
-      auto targetState =
-          nextForwardEdge.target->raw()->as<ompl::base::RealVectorStateSpace::StateType>();
-      nextEdge.emplace_back(sourceState->operator[](0), sourceState->operator[](1));
-      nextEdge.emplace_back(targetState->operator[](0), targetState->operator[](1));
-=======
       auto parentState =
           nextForwardEdge.source->raw()->as<ompl::base::RealVectorStateSpace::StateType>();
       auto childState =
           nextForwardEdge.target->raw()->as<ompl::base::RealVectorStateSpace::StateType>();
       nextEdge.emplace_back(parentState->operator[](0), parentState->operator[](1));
       nextEdge.emplace_back(childState->operator[](0), childState->operator[](1));
->>>>>>> a722741c
       // Draw the next edge.
       drawLines(nextEdge, 3.0, red);
     }
@@ -1152,21 +1118,12 @@
     // If there are no more edges in the queue, this will return an edge with nullptrs.
     if (nextReverseEdge.source && nextReverseEdge.target) {
       std::vector<Eigen::Vector2d> nextEdge;
-<<<<<<< HEAD
-      auto sourceState =
-          nextReverseEdge.source->raw()->as<ompl::base::RealVectorStateSpace::StateType>();
-      auto targetState =
-          nextReverseEdge.target->raw()->as<ompl::base::RealVectorStateSpace::StateType>();
-      nextEdge.emplace_back(sourceState->operator[](0), sourceState->operator[](1));
-      nextEdge.emplace_back(targetState->operator[](0), targetState->operator[](1));
-=======
       auto parentState =
           nextReverseEdge.source->raw()->as<ompl::base::RealVectorStateSpace::StateType>();
       auto childState =
           nextReverseEdge.target->raw()->as<ompl::base::RealVectorStateSpace::StateType>();
       nextEdge.emplace_back(parentState->operator[](0), parentState->operator[](1));
       nextEdge.emplace_back(childState->operator[](0), childState->operator[](1));
->>>>>>> a722741c
       // Draw the next edge.
       drawLines(nextEdge, 3.0, darkred);
     }
