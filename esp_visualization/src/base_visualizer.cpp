--- conflicted
+++ resolved
@@ -309,13 +309,8 @@
         case PLANNER_TYPE::EITSTAR: {
           auto eitstarData = std::make_shared<EITstarData>(context_->getSpaceInformation());
 
-<<<<<<< HEAD
-          // Store the AEIT* reverse tree.
-          aeitstarData->setReverseTree(planner_->as<ompl::geometric::AEITstar>()->getReverseTree());
-=======
           // Store the EIT* reverse tree.
           eitstarData->setReverseTree(planner_->as<ompl::geometric::EITstar>()->getReverseTree());
->>>>>>> c72c349d
 
           // Store the EIT* forward queue.
           eitstarData->setForwardQueue(
