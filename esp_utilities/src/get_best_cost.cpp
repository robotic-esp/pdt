--- conflicted
+++ resolved
@@ -39,10 +39,7 @@
 #include <limits>
 #include <string>
 
-<<<<<<< HEAD
-=======
 #include <ompl/geometric/planners/bitstar/ABITstar.h>
->>>>>>> a722741c
 #include <ompl/geometric/planners/aeitstar/AEITstar.h>
 #include <ompl/geometric/planners/aitstar/AITstar.h>
 #include <ompl/geometric/planners/bitstar/BITstar.h>
@@ -63,13 +60,6 @@
 
 ompl::base::Cost getBestCost(const ompl::base::PlannerPtr& planner, PLANNER_TYPE plannerType) {
   switch (plannerType) {
-<<<<<<< HEAD
-    case PLANNER_TYPE::AEITSTAR: {
-      return planner->as<ompl::geometric::AEITstar>()->bestCost();
-    }
-    case PLANNER_TYPE::AITSTAR: {
-      return planner->as<ompl::geometric::AITstar>()->bestCost();
-=======
     case PLANNER_TYPE::ABITSTAR: {
       return planner->as<ompl::geometric::ABITstar>()->bestCost();
     }
@@ -78,7 +68,6 @@
     }
     case PLANNER_TYPE::AEITSTAR: {
       return planner->as<ompl::geometric::AEITstar>()->bestCost();
->>>>>>> a722741c
     }
     case PLANNER_TYPE::BITSTAR: {
       return planner->as<ompl::geometric::BITstar>()->bestCost();
@@ -98,12 +87,6 @@
     case PLANNER_TYPE::RRTSTAR: {
       return planner->as<ompl::geometric::RRTstar>()->bestCost();
     }
-<<<<<<< HEAD
-    case PLANNER_TYPE::ABITSTAR: {
-      return planner->as<ompl::geometric::BITstar>()->bestCost();
-    }
-=======
->>>>>>> a722741c
     default: {
       throw std::runtime_error("Received request to get best cost of unknown planner type.");
     }
