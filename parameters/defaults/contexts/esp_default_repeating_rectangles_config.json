--- conflicted
+++ resolved
@@ -5,14 +5,6 @@
             "objective": "defaultpathlength",
             "maxtime": 0.1,
             "dimensions": 2,
-<<<<<<< HEAD
-            "boundarySideLengths" : [ 1, 1 ],
-            "start": [-0.25, 0.0],
-            "goal": [0.25, 0.0],
-            "collisionCheckResolution": 0.0001,
-            "numObstaclesPerDim": 49,
-            "obstacleWidth": 0.01
-=======
             "boundarysidelengths" : [ 1, 1 ],
             "start": [ -0.25, 0.0 ],
             "goal": [ 0.25, 0.0 ],
@@ -79,7 +71,6 @@
             "collisioncheckresolution": 0.000005,
             "numobstaclesperdim": 49,
             "obstaclewidth": 0.01
->>>>>>> 907ab0e5
         }
     }
 }