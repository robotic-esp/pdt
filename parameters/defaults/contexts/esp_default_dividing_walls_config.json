--- conflicted
+++ resolved
@@ -8,11 +8,7 @@
             "maxTime": 0.1,
             "dimensions": 2,
             "boundarySideLengths" : [ 1, 1 ],
-<<<<<<< HEAD
-            "collisionCheckResolution": 0.0001,
-=======
             "collisionCheckResolution": 0.000005,
->>>>>>> 907ab0e5
             "numWalls": 3,
             "wallThicknesses": [ 0.05, 0.1, 0.05 ],
             "numGaps": 6,
