--- conflicted
+++ resolved
@@ -8,9 +8,6 @@
             "maxTime": 0.1,
             "dimensions": 2,
             "boundarySideLengths" : [ 1, 1 ],
-<<<<<<< HEAD
-            "collisionCheckResolution": 0.0001,
-=======
             "collisionCheckResolution": 0.000005,
             "startOutsideWidth": 0.25,
             "startInsideWidth": 0.2,
@@ -77,7 +74,6 @@
             "dimensions": 32,
             "boundarySideLengths" : [ 1, 1, 1, 1, 1, 1, 1, 1, 1, 1, 1, 1, 1, 1, 1, 1, 1, 1, 1, 1, 1, 1, 1, 1, 1, 1, 1, 1, 1, 1, 1, 1 ],
             "collisionCheckResolution": 0.000005,
->>>>>>> 907ab0e5
             "startOutsideWidth": 0.25,
             "startInsideWidth": 0.2,
             "startGapWidth": 0.2
