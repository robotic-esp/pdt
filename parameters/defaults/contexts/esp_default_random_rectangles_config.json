--- conflicted
+++ resolved
@@ -8,13 +8,8 @@
             "boundarySideLengths" : [ 1, 1 ],
             "start": [-0.1, -0.1],
             "goal": [0.4, 0.4],
-<<<<<<< HEAD
-            "collisionCheckResolution": 0.0001,
-            "numObstacles": 50,
-=======
-            "collisionCheckResolution": 0.001,
+            "collisionCheckResolution": 0.000001,
             "numObstacles": 35,
->>>>>>> f92693e3
             "maxSideLength": 0.2,
             "minSideLength": 0.1
         }
