{
    "planner": {
        "defaultAITstar": {
            "type": "AITstar",
            "isAnytime": true,
            "report": {
                "color": "espgreen",
                "name": "AIT*"
            },
            "options": {
                "rewireFactor": 1.001,
                "batchSize": 100,
<<<<<<< HEAD
                "useKNearest": false,
=======
                "useKNearest": true,
>>>>>>> 3a572501
                "repairBackwardSearch": true,
                "trackApproximateSolutions": false
            }
        }
    }
}<|MERGE_RESOLUTION|>--- conflicted
+++ resolved
@@ -10,11 +10,7 @@
             "options": {
                 "rewireFactor": 1.001,
                 "batchSize": 100,
-<<<<<<< HEAD
-                "useKNearest": false,
-=======
                 "useKNearest": true,
->>>>>>> 3a572501
                 "repairBackwardSearch": true,
                 "trackApproximateSolutions": false
             }
