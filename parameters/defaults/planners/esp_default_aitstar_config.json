{
    "planner": {
        "defaultAITstar": {
            "type": "AITstar",
            "isAnytime": true,
            "report": {
                "color": "esplightgreen",
                "name": "AIT*"
            },
            "options": {
                "rewireFactor": 1.001,
                "batchSize": 100,
<<<<<<< HEAD
                "useKNearest": true,
                "repairBackwardSearch": true,
                "trackApproximateSolutions": false
            }
        },
        "defaultAITstarK100": {
            "type": "AITstar",
            "isAnytime": true,
            "report": {
                "color": "espgreen",
                "name": "AIT* K100"
            },
            "options": {
                "rewireFactor": 1.001,
                "batchSize": 100,
                "useKNearest": true,
                "repairBackwardSearch": true,
                "trackApproximateSolutions": false
            }
        },
        "defaultAITstarK50": {
            "type": "AITstar",
            "isAnytime": true,
            "report": {
                "color": "espblue",
                "name": "AIT* K50"
            },
            "options": {
                "rewireFactor": 1.001,
                "batchSize": 100,
                "useKNearest": true,
                "repairBackwardSearch": true,
                "trackApproximateSolutions": false
            }
        },
        "defaultAITstarK10": {
            "type": "AITstar",
            "isAnytime": true,
            "report": {
                "color": "esplightblue",
                "name": "AIT* K10"
            },
            "options": {
                "rewireFactor": 1.001,
                "batchSize": 100,
                "useKNearest": true,
=======
                "enablePruning": true,
                "useKNearest": false,
>>>>>>> 1e7cc755
                "repairBackwardSearch": true,
                "trackApproximateSolutions": false
            }
        }
    }
}<|MERGE_RESOLUTION|>--- conflicted
+++ resolved
@@ -10,57 +10,8 @@
             "options": {
                 "rewireFactor": 1.001,
                 "batchSize": 100,
-<<<<<<< HEAD
-                "useKNearest": true,
-                "repairBackwardSearch": true,
-                "trackApproximateSolutions": false
-            }
-        },
-        "defaultAITstarK100": {
-            "type": "AITstar",
-            "isAnytime": true,
-            "report": {
-                "color": "espgreen",
-                "name": "AIT* K100"
-            },
-            "options": {
-                "rewireFactor": 1.001,
-                "batchSize": 100,
-                "useKNearest": true,
-                "repairBackwardSearch": true,
-                "trackApproximateSolutions": false
-            }
-        },
-        "defaultAITstarK50": {
-            "type": "AITstar",
-            "isAnytime": true,
-            "report": {
-                "color": "espblue",
-                "name": "AIT* K50"
-            },
-            "options": {
-                "rewireFactor": 1.001,
-                "batchSize": 100,
-                "useKNearest": true,
-                "repairBackwardSearch": true,
-                "trackApproximateSolutions": false
-            }
-        },
-        "defaultAITstarK10": {
-            "type": "AITstar",
-            "isAnytime": true,
-            "report": {
-                "color": "esplightblue",
-                "name": "AIT* K10"
-            },
-            "options": {
-                "rewireFactor": 1.001,
-                "batchSize": 100,
-                "useKNearest": true,
-=======
                 "enablePruning": true,
                 "useKNearest": false,
->>>>>>> 1e7cc755
                 "repairBackwardSearch": true,
                 "trackApproximateSolutions": false
             }
