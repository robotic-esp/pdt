--- conflicted
+++ resolved
@@ -21,12 +21,8 @@
                     "8d": 1.25,
                     "12d": 2.0,
                     "14d": 2.4,
-<<<<<<< HEAD
-                    "16d": 3.0
-=======
                     "16d": 3.0,
                     "32d": 7.0
->>>>>>> 79debf05
                 },
                 "enableSampleRejection": true
             }
