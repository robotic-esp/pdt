{
    "planner": {
        "defaultEITstar": {
            "type": "EITstar",
            "isAnytime": true,
            "report": {
                "color": "espgreen",
                "name": "EIT*"
            },
            "options": {
                "batchSize": 100,
                "radiusFactor": 1.001,
                "repairFactor": 1.2,
<<<<<<< HEAD
                "useKNearest": true,
=======
                "useKNearest": false,
                "enablePruning": true,
>>>>>>> 1e7cc755
                "trackApproximateSolutions": false,
                "repairReverseSearchTreeUponCollisionDetection": false,
                "collisionDetectionOnReverseSearch": true,
                "numInitialCollisionChecks": 1,
                "resetSuboptimalityFactorOnEveryApproximation": false
            }
        },
        "defaultEITstarK100": {
            "type": "EITstar",
            "isAnytime": true,
            "report": {
                "color": "espgreen",
                "name": "EIT* K100"
            },
            "options": {
                "batchSize": 100,
                "radiusFactor": 1.001,
                "repairFactor": 1.2,
                "useKNearest": true,
                "repairReverseSearchTreeUponCollisionDetection": false,
                "collisionDetectionOnReverseSearch": true,
                "numInitialCollisionChecks": 1
            }
        },
        "defaultEITstarK50": {
            "type": "EITstar",
            "isAnytime": true,
            "report": {
                "color": "espgreen",
                "name": "EIT* K50"
            },
            "options": {
                "batchSize": 50,
                "radiusFactor": 1.001,
                "repairFactor": 1.2,
                "useKNearest": true,
                "repairReverseSearchTreeUponCollisionDetection": false,
                "collisionDetectionOnReverseSearch": true,
                "numInitialCollisionChecks": 1
            }
        },
        "defaultEITstarK10": {
            "type": "EITstar",
            "isAnytime": true,
            "report": {
                "color": "esplightgreen",
                "name": "EIT* K10"
            },
            "options": {
                "batchSize": 10,
                "radiusFactor": 1.001,
                "repairFactor": 1.2,
                "useKNearest": true,
                "repairReverseSearchTreeUponCollisionDetection": false,
                "collisionDetectionOnReverseSearch": true,
                "numInitialCollisionChecks": 1
            }
        },
        "defaultEITstarR100": {
            "type": "EITstar",
            "isAnytime": true,
            "report": {
                "color": "espgreen",
                "name": "EIT*"
            },
            "options": {
                "batchSize": 100,
                "radiusFactor": 1.001,
                "repairFactor": 1.2,
                "useKNearest": false,
                "repairReverseSearchTreeUponCollisionDetection": false,
                "collisionDetectionOnReverseSearch": true,
                "numInitialCollisionChecks": 1
            }
        },
        "defaultEITstarR50": {
            "type": "EITstar",
            "isAnytime": true,
            "report": {
                "color": "espgreen",
                "name": "EIT*"
            },
            "options": {
                "batchSize": 50,
                "radiusFactor": 1.001,
                "repairFactor": 1.2,
                "useKNearest": false,
                "repairReverseSearchTreeUponCollisionDetection": false,
                "collisionDetectionOnReverseSearch": true,
                "numInitialCollisionChecks": 1
            }
        },
        "defaultEITstarR10": {
            "type": "EITstar",
            "isAnytime": true,
            "report": {
                "color": "espgreen",
                "name": "EIT*"
            },
            "options": {
                "batchSize": 10,
                "radiusFactor": 1.001,
                "repairFactor": 1.2,
                "useKNearest": false,
                "repairReverseSearchTreeUponCollisionDetection": false,
                "collisionDetectionOnReverseSearch": true,
                "numInitialCollisionChecks": 1
            }
        }
    }
}<|MERGE_RESOLUTION|>--- conflicted
+++ resolved
@@ -11,12 +11,8 @@
                 "batchSize": 100,
                 "radiusFactor": 1.001,
                 "repairFactor": 1.2,
-<<<<<<< HEAD
-                "useKNearest": true,
-=======
                 "useKNearest": false,
                 "enablePruning": true,
->>>>>>> 1e7cc755
                 "trackApproximateSolutions": false,
                 "repairReverseSearchTreeUponCollisionDetection": false,
                 "collisionDetectionOnReverseSearch": true,
