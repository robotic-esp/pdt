--- conflicted
+++ resolved
@@ -11,10 +11,7 @@
                 "samplesPerBatch": 100,
                 "radiusFactor": 1.001,
                 "repairFactor": 1.2,
-<<<<<<< HEAD
-=======
                 "repairReverseSearchTreeUponCollisionDetection": true,
->>>>>>> 32ad8bdf
                 "collisionDetectionOnReverseSearch": true
             }
         }
