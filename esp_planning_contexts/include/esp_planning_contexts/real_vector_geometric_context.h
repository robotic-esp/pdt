/*********************************************************************
 * Software License Agreement (BSD License)
 *
 *  Copyright (c) 2014, University of Toronto
 *  All rights reserved.
 *
 *  Redistribution and use in source and binary forms, with or without
 *  modification, are permitted provided that the following conditions
 *  are met:
 *
 *   * Redistributions of source code must retain the above copyright
 *     notice, this list of conditions and the following disclaimer.
 *   * Redistributions in binary form must reproduce the above
 *     copyright notice, this list of conditions and the following
 *     disclaimer in the documentation and/or other materials provided
 *     with the distribution.
 *   * Neither the name of the University of Toronto nor the names of its
 *     contributors may be used to endorse or promote products derived
 *     from this software without specific prior written permission.
 *
 *  THIS SOFTWARE IS PROVIDED BY THE COPYRIGHT HOLDERS AND CONTRIBUTORS
 *  "AS IS" AND ANY EXPRESS OR IMPLIED WARRANTIES, INCLUDING, BUT NOT
 *  LIMITED TO, THE IMPLIED WARRANTIES OF MERCHANTABILITY AND FITNESS
 *  FOR A PARTICULAR PURPOSE ARE DISCLAIMED. IN NO EVENT SHALL THE
 *  COPYRIGHT OWNER OR CONTRIBUTORS BE LIABLE FOR ANY DIRECT, INDIRECT,
 *  INCIDENTAL, SPECIAL, EXEMPLARY, OR CONSEQUENTIAL DAMAGES (INCLUDING,
 *  BUT NOT LIMITED TO, PROCUREMENT OF SUBSTITUTE GOODS OR SERVICES;
 *  LOSS OF USE, DATA, OR PROFITS; OR BUSINESS INTERRUPTION) HOWEVER
 *  CAUSED AND ON ANY THEORY OF LIABILITY, WHETHER IN CONTRACT, STRICT
 *  LIABILITY, OR TORT (INCLUDING NEGLIGENCE OR OTHERWISE) ARISING IN
 *  ANY WAY OUT OF THE USE OF THIS SOFTWARE, EVEN IF ADVISED OF THE
 *  POSSIBILITY OF SUCH DAMAGE.
 *********************************************************************/

// Authors: Jonathan Gammell, Marlin Strub

#pragma once

#include <memory>
#include <utility>
#include <vector>

#include <ompl/base/Cost.h>
#include <ompl/base/StateSpace.h>
#include <ompl/base/spaces/RealVectorBounds.h>
#include <ompl/datastructures/NearestNeighborsGNAT.h>
#include <ompl/util/Console.h>
#include <ompl/util/Exception.h>

#include "esp_configuration/configuration.h"
#include "esp_obstacles/base_obstacle.h"
#include "esp_planning_contexts/base_context.h"
#include "esp_planning_contexts/context_visitor.h"
#include "esp_time/time.h"

namespace esp {

namespace ompltools {

/** \brief The base class for an experiment */
class RealVectorGeometricContext : public BaseContext {
 public:
  RealVectorGeometricContext(const std::shared_ptr<ompl::base::SpaceInformation>& spaceInfo,
                             const std::shared_ptr<const Configuration>& config,
                             const std::string& name);

  // Use default virtual destructor.
  virtual ~RealVectorGeometricContext() = default;

  /** \brief Get the state-space limit */
  const ompl::base::RealVectorBounds& getBoundaries() const;

  // Get the obstacles.
  std::vector<std::shared_ptr<BaseObstacle>> getObstacles() const;

  // Get the antiobstacles.
  std::vector<std::shared_ptr<BaseAntiObstacle>> getAntiObstacles() const;

<<<<<<< HEAD
=======
  // Accept a visitor.
  virtual void accept(const ContextVisitor& visitor) const = 0;

  /** \brief Create a new goal. */
  std::shared_ptr<ompl::base::Goal> createGoal() const;

>>>>>>> 71d80ab3
 protected:
  /** \brief The state space bounds. */
  ompl::base::RealVectorBounds bounds_;

  /** \brief The obstacles. */
  std::vector<std::shared_ptr<BaseObstacle>> obstacles_{};

  /** \brief The anti obstacles. */
  std::vector<std::shared_ptr<BaseAntiObstacle>> antiObstacles_{};
};

}  // namespace ompltools

}  // namespace esp<|MERGE_RESOLUTION|>--- conflicted
+++ resolved
@@ -76,15 +76,12 @@
   // Get the antiobstacles.
   std::vector<std::shared_ptr<BaseAntiObstacle>> getAntiObstacles() const;
 
-<<<<<<< HEAD
-=======
   // Accept a visitor.
   virtual void accept(const ContextVisitor& visitor) const = 0;
 
   /** \brief Create a new goal. */
   std::shared_ptr<ompl::base::Goal> createGoal() const;
 
->>>>>>> 71d80ab3
  protected:
   /** \brief The state space bounds. */
   ompl::base::RealVectorBounds bounds_;
