/*********************************************************************
 * Software License Agreement (BSD License)
 *
 *  Copyright (c) 2014, University of Toronto
 *  All rights reserved.
 *
 *  Redistribution and use in source and binary forms, with or without
 *  modification, are permitted provided that the following conditions
 *  are met:
 *
 *   * Redistributions of source code must retain the above copyright
 *     notice, this list of conditions and the following disclaimer.
 *   * Redistributions in binary form must reproduce the above
 *     copyright notice, this list of conditions and the following
 *     disclaimer in the documentation and/or other materials provided
 *     with the distribution.
 *   * Neither the name of the University of Toronto nor the names of its
 *     contributors may be used to endorse or promote products derived
 *     from this software without specific prior written permission.
 *
 *  THIS SOFTWARE IS PROVIDED BY THE COPYRIGHT HOLDERS AND CONTRIBUTORS
 *  "AS IS" AND ANY EXPRESS OR IMPLIED WARRANTIES, INCLUDING, BUT NOT
 *  LIMITED TO, THE IMPLIED WARRANTIES OF MERCHANTABILITY AND FITNESS
 *  FOR A PARTICULAR PURPOSE ARE DISCLAIMED. IN NO EVENT SHALL THE
 *  COPYRIGHT OWNER OR CONTRIBUTORS BE LIABLE FOR ANY DIRECT, INDIRECT,
 *  INCIDENTAL, SPECIAL, EXEMPLARY, OR CONSEQUENTIAL DAMAGES (INCLUDING,
 *  BUT NOT LIMITED TO, PROCUREMENT OF SUBSTITUTE GOODS OR SERVICES;
 *  LOSS OF USE, DATA, OR PROFITS; OR BUSINESS INTERRUPTION) HOWEVER
 *  CAUSED AND ON ANY THEORY OF LIABILITY, WHETHER IN CONTRACT, STRICT
 *  LIABILITY, OR TORT (INCLUDING NEGLIGENCE OR OTHERWISE) ARISING IN
 *  ANY WAY OUT OF THE USE OF THIS SOFTWARE, EVEN IF ADVISED OF THE
 *  POSSIBILITY OF SUCH DAMAGE.
 *********************************************************************/

/* Authors: Marlin Strub */

#include "esp_planning_contexts/real_vector_geometric_context.h"

#include <ompl/base/goals/GoalSpace.h>
#include <ompl/base/goals/GoalState.h>
#include <ompl/base/goals/GoalStates.h>
#include <ompl/base/spaces/RealVectorStateSpace.h>

namespace esp {

namespace ompltools {

RealVectorGeometricContext::RealVectorGeometricContext(
    const std::shared_ptr<ompl::base::SpaceInformation>& spaceInfo,
    const std::shared_ptr<const Configuration>& config, const std::string& name) :
    BaseContext(spaceInfo, config, name),
<<<<<<< HEAD
    bounds_(static_cast<unsigned>(getDimension())) {
=======
    bounds_(dimensionality_) {
>>>>>>> 69f1b3c7
  // Fill the state space bounds.
  auto sideLengths = config->get<std::vector<double>>("context/" + name + "/boundarySideLengths");
  assert(sideLengths.size() == dimensionality_);
  for (std::size_t dim = 0u; dim < dimensionality_; ++dim) {
    bounds_.low.at(dim) = -0.5 * sideLengths.at(dim);
    bounds_.high.at(dim) = 0.5 * sideLengths.at(dim);
  }
}

std::vector<std::shared_ptr<BaseObstacle>> RealVectorGeometricContext::getObstacles() const {
  return obstacles_;
}

std::vector<std::shared_ptr<BaseAntiObstacle>> RealVectorGeometricContext::getAntiObstacles()
    const {
  return antiObstacles_;
}

const ompl::base::RealVectorBounds& RealVectorGeometricContext::getBoundaries() const {
  return bounds_;
}

void RealVectorGeometricContext::accept(const ContextVisitor& visitor) const {
  visitor.visit(*this);
}

std::shared_ptr<ompl::base::Goal> RealVectorGeometricContext::createGoal() const {
  // Instantiate the goal.
  switch (goalType_) {
    case ompl::base::GoalType::GOAL_STATE: {
      // Get the goal position.
      const auto goalPosition = config_->get<std::vector<double>>("context/" + name_ + "/goal");

      // Check dimensionality of the goal state position.
      if (goalPosition.size() != dimensionality_) {
        OMPL_ERROR("%s: Dimensionality of problem and of goal specification does not match.",
                   name_.c_str());
        throw std::runtime_error("Context error.");
      }

      // Allocate a goal state and set the position.
      ompl::base::ScopedState<ompl::base::RealVectorStateSpace> goalState(spaceInfo_);

      // Fill the goal state's coordinates.
      for (auto i = 0u; i < dimensionality_; ++i) {
        goalState[i] = goalPosition.at(i);
      }

      // Register the goal state with the goal.
      auto goal = std::make_shared<ompl::base::GoalState>(spaceInfo_);
      goal->as<ompl::base::GoalState>()->setState(goalState);
      return goal;
    }
    case ompl::base::GoalType::GOAL_STATES: {
      const auto numGoals = config_->get<unsigned>("context/" + name_ + "/numGoals");
      ompl::base::ScopedState<ompl::base::RealVectorStateSpace> goalState(spaceInfo_);
      auto goal = std::make_shared<ompl::base::GoalStates>(spaceInfo_);
      for (auto i = 0u; i < numGoals; ++i) {
        goalState.random();
        goal->as<ompl::base::GoalStates>()->addState(goalState);
      }
      return goal;
    }
    case ompl::base::GoalType::GOAL_SPACE: {
      // Get the goal bounds.
      ompl::base::RealVectorBounds goalBounds(static_cast<unsigned>(dimensionality_));
      goalBounds.low = config_->get<std::vector<double>>("context/" + name_ + "/goalLowerBounds");
      goalBounds.high = config_->get<std::vector<double>>("context/" + name_ + "/goalUpperBounds");

      // Generate a goal space.
      auto goalSpace = std::make_shared<ompl::base::RealVectorStateSpace>(dimensionality_);

      // Set the goal bounds.
      goalSpace->setBounds(goalBounds);

      // Let the goal know about the goal space.
      auto goal = std::make_shared<ompl::base::GoalSpace>(spaceInfo_);
      goal->as<ompl::base::GoalSpace>()->setSpace(goalSpace);
      return goal;
    }
    default: { throw std::runtime_error("Goal type not implemented."); }
  }
}

}  // namespace ompltools

}  // namespace esp<|MERGE_RESOLUTION|>--- conflicted
+++ resolved
@@ -49,11 +49,7 @@
     const std::shared_ptr<ompl::base::SpaceInformation>& spaceInfo,
     const std::shared_ptr<const Configuration>& config, const std::string& name) :
     BaseContext(spaceInfo, config, name),
-<<<<<<< HEAD
-    bounds_(static_cast<unsigned>(getDimension())) {
-=======
-    bounds_(dimensionality_) {
->>>>>>> 69f1b3c7
+    bounds_(static_cast<unsigned int>(dimensionality_)) {
   // Fill the state space bounds.
   auto sideLengths = config->get<std::vector<double>>("context/" + name + "/boundarySideLengths");
   assert(sideLengths.size() == dimensionality_);
