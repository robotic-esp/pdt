--- conflicted
+++ resolved
@@ -74,11 +74,8 @@
     }
     case OBJECTIVE_TYPE::MAXMINCLEARANCE: {
       objective_ = std::make_shared<MaxMinClearanceOptimizationObjective>(spaceInfo_);
-<<<<<<< HEAD
-=======
       objective_->setCostThreshold(
           ompl::base::Cost(config_->get<double>(parentKey + "/solvedCost")));
->>>>>>> a4595ead
       objective_->setCostToGoHeuristic([this](const ompl::base::State*, const ompl::base::Goal*) {
         return objective_->identityCost();
       });
@@ -86,11 +83,8 @@
     }
     case OBJECTIVE_TYPE::RECIPROCALCLEARANCE: {
       objective_ = std::make_shared<ReciprocalClearanceOptimizationObjective>(spaceInfo_);
-<<<<<<< HEAD
-=======
       objective_->setCostThreshold(
           ompl::base::Cost(config_->get<double>(parentKey + "/solvedCost")));
->>>>>>> a4595ead
       objective_->setCostToGoHeuristic([this](const ompl::base::State*, const ompl::base::Goal*) {
         return objective_->identityCost();
       });
@@ -98,21 +92,15 @@
     }
     case OBJECTIVE_TYPE::PATHLENGTH: {
       objective_ = std::make_shared<ompl::base::PathLengthOptimizationObjective>(spaceInfo_);
-<<<<<<< HEAD
-=======
       objective_->setCostThreshold(
           ompl::base::Cost(config_->get<double>(parentKey + "/solvedCost")));
->>>>>>> a4595ead
       objective_->setCostToGoHeuristic(&ompl::base::goalRegionCostToGo);
       break;
     }
     case OBJECTIVE_TYPE::POTENTIALFIELD: {
       objective_ = std::make_shared<PotentialFieldOptimizationObjective>(spaceInfo_, config_);
-<<<<<<< HEAD
-=======
       objective_->setCostThreshold(
           ompl::base::Cost(config_->get<double>(parentKey + "/solvedCost")));
->>>>>>> a4595ead
       objective_->setCostToGoHeuristic([this](const ompl::base::State*, const ompl::base::Goal*) {
         return objective_->identityCost();
       });
