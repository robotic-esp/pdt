/*********************************************************************
 * Software License Agreement (BSD License)
 *
 *  Copyright (c) 2014, University of Toronto
 *  All rights reserved.
 *
 *  Redistribution and use in source and binary forms, with or without
 *  modification, are permitted provided that the following conditions
 *  are met:
 *
 *   * Redistributions of source code must retain the above copyright
 *     notice, this list of conditions and the following disclaimer.
 *   * Redistributions in binary form must reproduce the above
 *     copyright notice, this list of conditions and the following
 *     disclaimer in the documentation and/or other materials provided
 *     with the distribution.
 *   * Neither the name of the University of Toronto nor the names of its
 *     contributors may be used to endorse or promote products derived
 *     from this software without specific prior written permission.
 *
 *  THIS SOFTWARE IS PROVIDED BY THE COPYRIGHT HOLDERS AND CONTRIBUTORS
 *  "AS IS" AND ANY EXPRESS OR IMPLIED WARRANTIES, INCLUDING, BUT NOT
 *  LIMITED TO, THE IMPLIED WARRANTIES OF MERCHANTABILITY AND FITNESS
 *  FOR A PARTICULAR PURPOSE ARE DISCLAIMED. IN NO EVENT SHALL THE
 *  COPYRIGHT OWNER OR CONTRIBUTORS BE LIABLE FOR ANY DIRECT, INDIRECT,
 *  INCIDENTAL, SPECIAL, EXEMPLARY, OR CONSEQUENTIAL DAMAGES (INCLUDING,
 *  BUT NOT LIMITED TO, PROCUREMENT OF SUBSTITUTE GOODS OR SERVICES;
 *  LOSS OF USE, DATA, OR PROFITS; OR BUSINESS INTERRUPTION) HOWEVER
 *  CAUSED AND ON ANY THEORY OF LIABILITY, WHETHER IN CONTRACT, STRICT
 *  LIABILITY, OR TORT (INCLUDING NEGLIGENCE OR OTHERWISE) ARISING IN
 *  ANY WAY OUT OF THE USE OF THIS SOFTWARE, EVEN IF ADVISED OF THE
 *  POSSIBILITY OF SUCH DAMAGE.
 *********************************************************************/

// Authors: Marlin Strub

#include "esp_planning_contexts/base_context.h"

#include <ompl/base/goals/GoalSpace.h>
#include <ompl/base/goals/GoalState.h>
#include <ompl/base/goals/GoalStates.h>
#include <ompl/base/objectives/MaximizeMinClearanceObjective.h>
#include <ompl/base/objectives/PathLengthOptimizationObjective.h>

#include "esp_common/goal_type.h"
#include "esp_common/objective_type.h"
#include "esp_optimization_objectives/max_min_clearance_optimization_objective.h"
#include "esp_optimization_objectives/potential_field_optimization_objective.h"
#include "esp_optimization_objectives/reciprocal_clearance_optimization_objective.h"

using namespace std::string_literals;

namespace esp {

namespace ompltools {

BaseContext::BaseContext(const std::shared_ptr<ompl::base::SpaceInformation>& spaceInfo,
                         const std::shared_ptr<const Configuration>& config,
                         const std::string& name) :
    spaceInfo_(spaceInfo),
    dimensionality_(spaceInfo_->getStateDimension()),
    name_(name),
    maxSolveDuration_(time::seconds(config->get<double>("context/" + name + "/maxTime"))),
    config_(config) {
  // Get the optimization objective.
  switch (config_->get<OBJECTIVE_TYPE>(
      "objective/" + config_->get<std::string>("context/" + name_ + "/objective") + "/type")) {
    case OBJECTIVE_TYPE::COSTMAP: {
      throw std::runtime_error("CostMap objective is not yet implemented.");
      break;
    }
    case OBJECTIVE_TYPE::MAXMINCLEARANCE: {
      objective_ = std::make_shared<MaxMinClearanceOptimizationObjective>(spaceInfo_);
      objective_->setCostToGoHeuristic([this](const ompl::base::State*, const ompl::base::Goal*) {
        return objective_->identityCost();
      });
      break;
    }
    case OBJECTIVE_TYPE::RECIPROCALCLEARANCE: {
      objective_ = std::make_shared<ReciprocalClearanceOptimizationObjective>(spaceInfo_);
      objective_->setCostToGoHeuristic([this](const ompl::base::State*, const ompl::base::Goal*) {
        return objective_->identityCost();
      });
      break;
    }
    case OBJECTIVE_TYPE::PATHLENGTH: {
      objective_ = std::make_shared<ompl::base::PathLengthOptimizationObjective>(spaceInfo_);
      objective_->setCostToGoHeuristic(&ompl::base::goalRegionCostToGo);
      break;
    }
    case OBJECTIVE_TYPE::POTENTIALFIELD: {
      objective_ = std::make_shared<PotentialFieldOptimizationObjective>(spaceInfo_, config_);
      objective_->setCostToGoHeuristic([this](const ompl::base::State*, const ompl::base::Goal*) {
        return objective_->identityCost();
      });
      break;
    }
    case OBJECTIVE_TYPE::INVALID: {
      throw std::runtime_error("Invalid optimization objective.");
      break;
    }
    default:
      throw std::runtime_error("Unknown optimization objective.");
  }
<<<<<<< HEAD
=======

  // Get the goal.
  auto goalType = config_->get<std::string>("context/" + name_ + "/goalType");
  if (goalType == "GoalState"s) {
    goal_ = std::make_shared<ompl::base::GoalState>(spaceInfo_);
  } else if (goalType == "GoalStates"s) {
    goal_ = std::make_shared<ompl::base::GoalStates>(spaceInfo_);
  } else if (goalType == "GoalSpace"s) {
    goal_ = std::make_shared<ompl::base::GoalSpace>(spaceInfo_);
  } else {
    throw std::runtime_error("Invalid goal type.");
  }

  // // Why doesn't this work?
  // switch (config_->get<ompl::base::GoalType>("context/" + name_ + "/goalType")) {
  //   case ompl::base::GoalType::GOAL_STATE: {
  //     // Instantiate a goal of correct type.
  //     goal_ = std::make_shared<ompl::base::GoalState>(spaceInfo_);
  //     break;
  //   }
  //   case ompl::base::GoalType::GOAL_STATES: {
  //     goal_ = std::make_shared<ompl::base::GoalStates>(spaceInfo_);
  //     break;
  //   }
  //   case ompl::base::GoalType::GOAL_SPACE: {
  //     goal_ = std::make_shared<ompl::base::GoalSpace>(spaceInfo_);
  //     break;
  //   }
  //   default: { throw std::runtime_error("Invalid goal type."); }
  // }
>>>>>>> 3a572501
}

std::string BaseContext::getName() const {
  return name_;
}

std::shared_ptr<ompl::base::SpaceInformation> BaseContext::getSpaceInformation() const {
  return spaceInfo_;
}

std::shared_ptr<ompl::base::StateSpace> BaseContext::getStateSpace() const {
  return spaceInfo_->getStateSpace();
}

std::size_t BaseContext::getDimension() const {
  return spaceInfo_->getStateDimension();
}

ompl::base::OptimizationObjectivePtr BaseContext::getObjective() const {
  return objective_;
}

std::shared_ptr<ompl::base::Goal> BaseContext::getGoal() const {
  return goal_;
}

time::Duration BaseContext::getMaxSolveDuration() const {
  return maxSolveDuration_;
}

}  // namespace ompltools

}  // namespace esp<|MERGE_RESOLUTION|>--- conflicted
+++ resolved
@@ -102,8 +102,6 @@
     default:
       throw std::runtime_error("Unknown optimization objective.");
   }
-<<<<<<< HEAD
-=======
 
   // Get the goal.
   auto goalType = config_->get<std::string>("context/" + name_ + "/goalType");
@@ -134,7 +132,6 @@
   //   }
   //   default: { throw std::runtime_error("Invalid goal type."); }
   // }
->>>>>>> 3a572501
 }
 
 std::string BaseContext::getName() const {
