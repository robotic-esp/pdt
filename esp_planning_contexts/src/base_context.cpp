--- conflicted
+++ resolved
@@ -36,10 +36,7 @@
 
 #include "esp_planning_contexts/base_context.h"
 
-<<<<<<< HEAD
-=======
 #include <ompl/base/objectives/MaximizeMinClearanceObjective.h>
->>>>>>> 9c252c69
 #include <ompl/base/objectives/PathLengthOptimizationObjective.h>
 
 #include "esp_common/objective_type.h"
@@ -79,13 +76,10 @@
     }
     case OBJECTIVE_TYPE::POTENTIALFIELD: {
       objective_ = std::make_shared<PotentialFieldOptimizationObjective>(spaceInfo_, config_);
-<<<<<<< HEAD
-=======
       break;
     }
     case OBJECTIVE_TYPE::INVALID: {
       throw std::runtime_error("Invalid optimization objective.");
->>>>>>> 9c252c69
       break;
     }
     default:
